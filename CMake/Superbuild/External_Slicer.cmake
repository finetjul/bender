#============================================================================
#
# Program: Bender
#
# Copyright (c) Kitware Inc.
#
# Licensed under the Apache License, Version 2.0 (the "License");
# you may not use this file except in compliance with the License.
# You may obtain a copy of the License at
#
# http://www.apache.org/licenses/LICENSE-2.0.txt
#
# Unless required by applicable law or agreed to in writing, software
# distributed under the License is distributed on an "AS IS" BASIS,
# WITHOUT WARRANTIES OR CONDITIONS OF ANY KIND, either express or implied.
# See the License for the specific language governing permissions and
# limitations under the License.
#
#============================================================================

#
# Slicer
#
set(proj Slicer)

# Make sure this file is included only once
get_filename_component(proj_filename ${CMAKE_CURRENT_LIST_FILE} NAME_WE)
if(${proj_filename}_proj)
  return()
endif()
set(${proj_filename}_proj ${proj})

# Sanity checks
if(DEFINED ${proj}_DIR AND NOT EXISTS ${${proj}_DIR})
  message(FATAL_ERROR "${proj}_DIR variable is defined but corresponds to non-existing directory")
endif()

# Set dependency list
set(${proj}_DEPENDENCIES "")

# Include dependent projects if any
bender_check_external_project_dependency(${proj})

set(${proj}_INTERNAL_DEPENDENCIES_LIST "Bender&&Eigen")

# Restore the proj variable
get_filename_component(proj_filename ${CMAKE_CURRENT_LIST_FILE} NAME_WE)
set(proj ${${proj_filename}_proj})

if(NOT DEFINED ${proj}_DIR)
  message(STATUS "${__indent}Adding project ${proj}")
  find_package(Qt4 REQUIRED)

  # Set CMake OSX variable to pass down the external project
  set(CMAKE_OSX_EXTERNAL_PROJECT_ARGS)
  if(APPLE)
    list(APPEND CMAKE_OSX_EXTERNAL_PROJECT_ARGS
      -DCMAKE_OSX_ARCHITECTURES=${CMAKE_OSX_ARCHITECTURES}
      -DCMAKE_OSX_SYSROOT=${CMAKE_OSX_SYSROOT}
      -DCMAKE_OSX_DEPLOYMENT_TARGET=${CMAKE_OSX_DEPLOYMENT_TARGET})
  endif()

  get_property(Bender_MODULES GLOBAL PROPERTY Bender_MODULES)
  set(Bender_MODULES_LIST)
  foreach(module ${Bender_MODULES})
    if(Bender_MODULES_LIST)
      set(Bender_MODULES_LIST "${Bender_MODULES_LIST}^^${module}")
    else()
      set(Bender_MODULES_LIST ${module})
    endif()
  endforeach()
  # \todo
  #string(REPLACE ";" "\\^\\^" Bender_MODULES_LIST ${Bender_MODULES})
  #string(REPLACE ";" "^^" ${proj}_INTERNAL_DEPENDENCIES_LIST ${${proj}_INTERNAL_DEPENDENCIES})

  set(${proj}_DIR ${CMAKE_BINARY_DIR}/${proj}-build)
  ExternalProject_Add(${proj}
    SOURCE_DIR ${CMAKE_BINARY_DIR}/${proj}
    BINARY_DIR ${${proj}_DIR}
    PREFIX ${proj}${ep_suffix}
    GIT_REPOSITORY "git://kwsource.kitwarein.com/bender/slicer.git"
<<<<<<< HEAD
    GIT_TAG "4988b0082ff8eb466621f8fd2dbdd5107a73ec6a"
    ${bender_external_update}
=======
    GIT_TAG "cac5638a7fbb0c89b17a332e186dc73de07f10ef"
    UPDATE_COMMAND ""
>>>>>>> 72b056fc
    INSTALL_COMMAND ""
    CMAKE_GENERATOR ${gen}
    LIST_SEPARATOR &&
    CMAKE_ARGS
      -DCMAKE_BUILD_TYPE:STRING=${CMAKE_BUILD_TYPE}
      -DCMAKE_CXX_FLAGS:STRING=${ep_common_cxx_flags}
      -DCMAKE_C_FLAGS:STRING=${ep_common_c_flags}
      -DCMAKE_INSTALL_PREFIX:PATH=${ep_install_dir}
      ${CMAKE_OSX_EXTERNAL_PROJECT_ARGS}
      -DADDITIONAL_C_FLAGS:STRING=${ADDITIONAL_C_FLAGS}
      -DADDITIONAL_CXX_FLAGS:STRING=${ADDITIONAL_CXX_FLAGS}
      -DBUILD_TESTING:BOOL=OFF
      -D${proj}_INSTALL_BIN_DIR:STRING=${BENDER_INSTALL_BIN_DIR}
      -D${proj}_INSTALL_LIB_DIR:STRING=${BENDER_INSTALL_BIN_DIR}
      -DGIT_EXECUTABLE:FILEPATH=${GIT_EXECUTABLE}
      -D${proj}_USE_GIT_PROTOCOL:BOOL=${BENDER_USE_GIT_PROTOCOL}
      -DQT_QMAKE_EXECUTABLE:FILEPATH=${QT_QMAKE_EXECUTABLE}
      -DSlicer_REQUIRED_QT_VERSION:STRING=${QT_VERSION_MAJOR}.${QT_VERSION_MINOR}.${QT_VERSION_PATCH}
      -DSlicer_ADDITIONAL_DEPENDENCIES:STRING=${${proj}_INTERNAL_DEPENDENCIES_LIST}
      -DSlicer_ADDITIONAL_EXTERNAL_PROJECT_DIR:PATH=${Bender_SUPERBUILD_DIR}
      -DBender_SOURCE_DIR:PATH=${Bender_SOURCE_DIR} # needed by External_Bender.cmake
      -DSlicer_MAIN_PROJECT:STRING=BenderApp
      -DBenderApp_APPLICATION_NAME:STRING=Bender
      -DSlicer_APPLICATIONS_DIR:PATH=${Bender_SOURCE_DIR}/Applications
      -DSlicer_BUILD_DICOM_SUPPORT:BOOL=OFF
      -DSlicer_BUILD_DIFFUSION_SUPPORT:BOOL=OFF
      -DSlicer_BUILD_EXTENSIONMANAGER_SUPPORT:BOOL=OFF
      -DSlicer_USE_QtTesting:BOOL=OFF
      -DSlicer_USE_PYTHONQT:BOOL=ON
      -DSlicer_QTLOADABLEMODULES_DISABLED:STRING=SlicerWelcome
      -DSlicer_BUILD_ChangeTrackerPy:BOOL=OFF
      -DSlicer_BUILD_MultiVolumeExplorer:BOOL=OFF
      -DSlicer_BUILD_MultiVolumeImporter:BOOL=OFF
      -DSlicer_BUILD_EMSegment:BOOL=OFF
      -DSlicer_BUILD_SkullStripper:BOOL=OFF
      -DSlicer_BUILD_SlicerWebGLExport:BOOL=OFF
      -DSlicer_USE_OpenIGTLink:BOOL=OFF
      -DSlicer_BUILD_OpenIGTLinkIF:BOOL=OFF
      -DSlicer_BUILD_BRAINSTOOLS:BOOL=OFF
      -DSlicer_BUILD_Extensions:BOOL=OFF
      -DSlicer_EXTENSION_SOURCE_DIRS:STRING=${Bender_MODULES_LIST}
    DEPENDS
      ${${proj}_DEPENDENCIES}
    )

else()
  # The project is provided using ${proj}_DIR, nevertheless since other project may depend on ${proj},
  # let's add an 'empty' one
  #bender_empty_external_project(${proj} "${${proj}_DEPENDENCIES}")
endif()

#list(APPEND Bender_SUPERBUILD_EP_ARGS -${proj}_DIR:PATH=${${proj}_DIR})
<|MERGE_RESOLUTION|>--- conflicted
+++ resolved
@@ -79,13 +79,8 @@
     BINARY_DIR ${${proj}_DIR}
     PREFIX ${proj}${ep_suffix}
     GIT_REPOSITORY "git://kwsource.kitwarein.com/bender/slicer.git"
-<<<<<<< HEAD
-    GIT_TAG "4988b0082ff8eb466621f8fd2dbdd5107a73ec6a"
+    GIT_TAG "cac5638a7fbb0c89b17a332e186dc73de07f10ef"
     ${bender_external_update}
-=======
-    GIT_TAG "cac5638a7fbb0c89b17a332e186dc73de07f10ef"
-    UPDATE_COMMAND ""
->>>>>>> 72b056fc
     INSTALL_COMMAND ""
     CMAKE_GENERATOR ${gen}
     LIST_SEPARATOR &&
