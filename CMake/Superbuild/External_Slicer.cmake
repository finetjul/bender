#============================================================================
#
# Program: Bender
#
# Copyright (c) Kitware Inc.
#
# Licensed under the Apache License, Version 2.0 (the "License");
# you may not use this file except in compliance with the License.
# You may obtain a copy of the License at
#
# http://www.apache.org/licenses/LICENSE-2.0.txt
#
# Unless required by applicable law or agreed to in writing, software
# distributed under the License is distributed on an "AS IS" BASIS,
# WITHOUT WARRANTIES OR CONDITIONS OF ANY KIND, either express or implied.
# See the License for the specific language governing permissions and
# limitations under the License.
#
#============================================================================

#
# Slicer
#
set(proj Slicer)

# Make sure this file is included only once
get_filename_component(proj_filename ${CMAKE_CURRENT_LIST_FILE} NAME_WE)
if(${proj_filename}_proj)
  return()
endif()
set(${proj_filename}_proj ${proj})

# Sanity checks
if(DEFINED ${proj}_DIR AND NOT EXISTS ${${proj}_DIR})
  message(FATAL_ERROR "${proj}_DIR variable is defined but corresponds to non-existing directory")
endif()

# Set dependency list
set(${proj}_DEPENDENCIES "")

# Include dependent projects if any
bender_check_external_project_dependency(${proj})

set(${proj}_INTERNAL_DEPENDENCIES_LIST "Bender&&Eigen3")

# Restore the proj variable
get_filename_component(proj_filename ${CMAKE_CURRENT_LIST_FILE} NAME_WE)
set(proj ${${proj_filename}_proj})

if(NOT DEFINED ${proj}_DIR)
  message(STATUS "${__indent}Adding project ${proj}")
  find_package(Qt4 REQUIRED)

  # Set CMake OSX variable to pass down the external project
  set(CMAKE_OSX_EXTERNAL_PROJECT_ARGS)
  if(APPLE)
    list(APPEND CMAKE_OSX_EXTERNAL_PROJECT_ARGS
      -DCMAKE_OSX_ARCHITECTURES=${CMAKE_OSX_ARCHITECTURES}
      -DCMAKE_OSX_SYSROOT=${CMAKE_OSX_SYSROOT}
      -DCMAKE_OSX_DEPLOYMENT_TARGET=${CMAKE_OSX_DEPLOYMENT_TARGET})
  endif()

  get_property(Bender_MODULES GLOBAL PROPERTY Bender_MODULES)
  set(Bender_MODULES_LIST)
  foreach(module ${Bender_MODULES})
    if(Bender_MODULES_LIST)
      set(Bender_MODULES_LIST "${Bender_MODULES_LIST}^^${module}")
    else()
      set(Bender_MODULES_LIST ${module})
    endif()
  endforeach()
  # \todo
  #string(REPLACE ";" "\\^\\^" Bender_MODULES_LIST ${Bender_MODULES})
  #string(REPLACE ";" "^^" ${proj}_INTERNAL_DEPENDENCIES_LIST ${${proj}_INTERNAL_DEPENDENCIES})

  set(${proj}_DIR ${CMAKE_BINARY_DIR}/${proj}-build)
  ExternalProject_Add(${proj}
    SOURCE_DIR ${CMAKE_BINARY_DIR}/${proj}
    BINARY_DIR ${${proj}_DIR}
    PREFIX ${proj}${ep_suffix}
    GIT_REPOSITORY "git://public.kitware.com/Bender/Slicer.git"
<<<<<<< HEAD
    GIT_TAG "050b46f24ba3ab8e9c75babb771220c6e27eb0eb"
=======
    GIT_TAG "5532d2731280d0e562335c0fead237bee9a83f9b"
>>>>>>> 752b4905
    ${bender_external_update}
    INSTALL_COMMAND ""
    CMAKE_GENERATOR ${gen}
    LIST_SEPARATOR &&
    CMAKE_ARGS
      -DCMAKE_BUILD_TYPE:STRING=${CMAKE_BUILD_TYPE}
      -DCMAKE_CXX_FLAGS:STRING=${ep_common_cxx_flags}
      -DCMAKE_C_FLAGS:STRING=${ep_common_c_flags}
      -DCMAKE_INSTALL_PREFIX:PATH=${ep_install_dir}
      ${CMAKE_OSX_EXTERNAL_PROJECT_ARGS}
      -DADDITIONAL_C_FLAGS:STRING=${ADDITIONAL_C_FLAGS}
      -DADDITIONAL_CXX_FLAGS:STRING=${ADDITIONAL_CXX_FLAGS}
      -DBUILD_TESTING:BOOL=OFF
      -DCTEST_USE_LAUNCHERS:BOOL=${CTEST_USE_LAUNCHERS}
      -D${proj}_INSTALL_BIN_DIR:STRING=${Bender_INSTALL_BIN_DIR}
      -D${proj}_INSTALL_LIB_DIR:STRING=${Bender_INSTALL_BIN_DIR}
      -DGIT_EXECUTABLE:FILEPATH=${GIT_EXECUTABLE}
      -D${proj}_USE_GIT_PROTOCOL:BOOL=${Bender_USE_GIT_PROTOCOL}
      -DQT_QMAKE_EXECUTABLE:FILEPATH=${QT_QMAKE_EXECUTABLE}
      -DSlicer_REQUIRED_QT_VERSION:STRING=${QT_VERSION_MAJOR}.${QT_VERSION_MINOR}.${QT_VERSION_PATCH}
      -DSlicer_ADDITIONAL_DEPENDENCIES:STRING=${${proj}_INTERNAL_DEPENDENCIES_LIST}
      -DSlicer_ADDITIONAL_EXTERNAL_PROJECT_DIR:PATH=${Bender_SUPERBUILD_DIR}
      -DBender_SOURCE_DIR:PATH=${Bender_SOURCE_DIR} # needed by External_Bender.cmake
      -DSlicer_MAIN_PROJECT:STRING=BenderApp
      -DBenderApp_APPLICATION_NAME:STRING=Bender
      -DSlicer_APPLICATIONS_DIR:PATH=${Bender_SOURCE_DIR}/Applications
      -DSlicer_BUILD_DICOM_SUPPORT:BOOL=OFF
      -DSlicer_BUILD_DIFFUSION_SUPPORT:BOOL=OFF
      -DSlicer_BUILD_EXTENSIONMANAGER_SUPPORT:BOOL=OFF
      -DSlicer_USE_QtTesting:BOOL=OFF
      -DSlicer_USE_PYTHONQT:BOOL=ON
      -DSlicer_QTLOADABLEMODULES_DISABLED:STRING=SlicerWelcome
      -DSlicer_BUILD_ChangeTrackerPy:BOOL=OFF
      -DSlicer_BUILD_MultiVolumeExplorer:BOOL=OFF
      -DSlicer_BUILD_MultiVolumeImporter:BOOL=OFF
      -DSlicer_BUILD_EMSegment:BOOL=OFF
      -DSlicer_BUILD_SkullStripper:BOOL=OFF
      -DSlicer_BUILD_SlicerWebGLExport:BOOL=OFF
      -DSlicer_USE_OpenIGTLink:BOOL=OFF
      -DSlicer_BUILD_OpenIGTLinkIF:BOOL=OFF
      -DSlicer_BUILD_BRAINSTOOLS:BOOL=OFF
      -DSlicer_BUILD_Extensions:BOOL=OFF
      -DSlicer_EXTENSION_SOURCE_DIRS:STRING=${Bender_MODULES_LIST}
    DEPENDS
      ${${proj}_DEPENDENCIES}
    )

else()
  # The project is provided using ${proj}_DIR, nevertheless since other project may depend on ${proj},
  # let's add an 'empty' one
  #bender_empty_external_project(${proj} "${${proj}_DEPENDENCIES}")
endif()

#list(APPEND Bender_SUPERBUILD_EP_ARGS -${proj}_DIR:PATH=${${proj}_DIR})
<|MERGE_RESOLUTION|>--- conflicted
+++ resolved
@@ -79,11 +79,7 @@
     BINARY_DIR ${${proj}_DIR}
     PREFIX ${proj}${ep_suffix}
     GIT_REPOSITORY "git://public.kitware.com/Bender/Slicer.git"
-<<<<<<< HEAD
-    GIT_TAG "050b46f24ba3ab8e9c75babb771220c6e27eb0eb"
-=======
     GIT_TAG "5532d2731280d0e562335c0fead237bee9a83f9b"
->>>>>>> 752b4905
     ${bender_external_update}
     INSTALL_COMMAND ""
     CMAKE_GENERATOR ${gen}
