--- conflicted
+++ resolved
@@ -79,11 +79,7 @@
     BINARY_DIR ${${proj}_DIR}
     PREFIX ${proj}${ep_suffix}
     GIT_REPOSITORY "git://public.kitware.com/Bender/Slicer.git"
-<<<<<<< HEAD
-    GIT_TAG "e167e069fe152d1b68a0f2cbf6c976b5b1d81122"
-=======
     GIT_TAG "989075360f1337764f1f52bc482e86f2e02d4a9c"
->>>>>>> a5daf5fb
     ${bender_external_update}
     INSTALL_COMMAND ""
     CMAKE_GENERATOR ${gen}
