#============================================================================
#
# Program: Bender
#
# Copyright (c) Kitware Inc.
#
# Licensed under the Apache License, Version 2.0 (the "License");
# you may not use this file except in compliance with the License.
# You may obtain a copy of the License at
#
# http://www.apache.org/licenses/LICENSE-2.0.txt
#
# Unless required by applicable law or agreed to in writing, software
# distributed under the License is distributed on an "AS IS" BASIS,
# WITHOUT WARRANTIES OR CONDITIONS OF ANY KIND, either express or implied.
# See the License for the specific language governing permissions and
# limitations under the License.
#
#============================================================================

#
# Slicer
#
set(proj Slicer)

# Make sure this file is included only once
get_filename_component(proj_filename ${CMAKE_CURRENT_LIST_FILE} NAME_WE)
if(${proj_filename}_proj)
  return()
endif()
set(${proj_filename}_proj ${proj})

# Sanity checks
if(DEFINED ${proj}_DIR AND NOT EXISTS ${${proj}_DIR})
  message(FATAL_ERROR "${proj}_DIR variable is defined but corresponds to non-existing directory")
endif()

# Set dependency list
set(${proj}_DEPENDENCIES "")

# Include dependent projects if any
bender_check_external_project_dependency(${proj})

set(${proj}_INTERNAL_DEPENDENCIES_LIST "Bender&&Eigen3")

# Restore the proj variable
get_filename_component(proj_filename ${CMAKE_CURRENT_LIST_FILE} NAME_WE)
set(proj ${${proj_filename}_proj})

if(NOT DEFINED ${proj}_DIR)
  message(STATUS "${__indent}Adding project ${proj}")
  find_package(Qt4 REQUIRED)

  # Set CMake OSX variable to pass down the external project
  set(CMAKE_OSX_EXTERNAL_PROJECT_ARGS)
  if(APPLE)
    list(APPEND CMAKE_OSX_EXTERNAL_PROJECT_ARGS
      -DCMAKE_OSX_ARCHITECTURES=${CMAKE_OSX_ARCHITECTURES}
      -DCMAKE_OSX_SYSROOT=${CMAKE_OSX_SYSROOT}
      -DCMAKE_OSX_DEPLOYMENT_TARGET=${CMAKE_OSX_DEPLOYMENT_TARGET})
  endif()

  get_property(Bender_MODULES GLOBAL PROPERTY Bender_MODULES)
  set(Bender_MODULES_LIST)
  foreach(module ${Bender_MODULES})
    if(Bender_MODULES_LIST)
      set(Bender_MODULES_LIST "${Bender_MODULES_LIST}^^${module}")
    else()
      set(Bender_MODULES_LIST ${module})
    endif()
  endforeach()
  # \todo
  #string(REPLACE ";" "\\^\\^" Bender_MODULES_LIST ${Bender_MODULES})
  #string(REPLACE ";" "^^" ${proj}_INTERNAL_DEPENDENCIES_LIST ${${proj}_INTERNAL_DEPENDENCIES})

  set(${proj}_DIR ${CMAKE_BINARY_DIR}/${proj}-build)
  ExternalProject_Add(${proj}
    SOURCE_DIR ${CMAKE_BINARY_DIR}/${proj}
    BINARY_DIR ${${proj}_DIR}
    PREFIX ${proj}${ep_suffix}
    GIT_REPOSITORY "git://public.kitware.com/Bender/Slicer.git"
<<<<<<< HEAD
    GIT_TAG "687d6419400cc7d09a29f3530ac9ce287a14dca3"
=======
    GIT_TAG "91d4d64c4001921255d82206edc32c860f0c60d9"
>>>>>>> 6e75ad20
    ${bender_external_update}
    INSTALL_COMMAND ""
    CMAKE_GENERATOR ${gen}
    LIST_SEPARATOR &&
    CMAKE_ARGS
      -DCMAKE_BUILD_TYPE:STRING=${CMAKE_BUILD_TYPE}
      -DCMAKE_CXX_FLAGS:STRING=${ep_common_cxx_flags}
      -DCMAKE_C_FLAGS:STRING=${ep_common_c_flags}
      -DCMAKE_INSTALL_PREFIX:PATH=${ep_install_dir}
      ${CMAKE_OSX_EXTERNAL_PROJECT_ARGS}
      -DADDITIONAL_C_FLAGS:STRING=${ADDITIONAL_C_FLAGS}
      -DADDITIONAL_CXX_FLAGS:STRING=${ADDITIONAL_CXX_FLAGS}
      -DBUILD_TESTING:BOOL=OFF
      -DCTEST_USE_LAUNCHERS:BOOL=${CTEST_USE_LAUNCHERS}
      -D${proj}_INSTALL_BIN_DIR:STRING=${Bender_INSTALL_BIN_DIR}
      -D${proj}_INSTALL_LIB_DIR:STRING=${Bender_INSTALL_BIN_DIR}
      -DGIT_EXECUTABLE:FILEPATH=${GIT_EXECUTABLE}
      -D${proj}_USE_GIT_PROTOCOL:BOOL=${Bender_USE_GIT_PROTOCOL}
      -DQT_QMAKE_EXECUTABLE:FILEPATH=${QT_QMAKE_EXECUTABLE}
      -DSlicer_REQUIRED_QT_VERSION:STRING=${QT_VERSION_MAJOR}.${QT_VERSION_MINOR}.${QT_VERSION_PATCH}
      -DSlicer_ADDITIONAL_DEPENDENCIES:STRING=${${proj}_INTERNAL_DEPENDENCIES_LIST}
      -DSlicer_ADDITIONAL_EXTERNAL_PROJECT_DIR:PATH=${Bender_SUPERBUILD_DIR}
      -DBender_SOURCE_DIR:PATH=${Bender_SOURCE_DIR} # needed by External_Bender.cmake
      -DSlicer_MAIN_PROJECT:STRING=BenderApp
      -DBenderApp_APPLICATION_NAME:STRING=Bender
      -DSlicer_APPLICATIONS_DIR:PATH=${Bender_SOURCE_DIR}/Applications
      -DSlicer_BUILD_DICOM_SUPPORT:BOOL=OFF
      -DSlicer_BUILD_DIFFUSION_SUPPORT:BOOL=OFF
      -DSlicer_BUILD_EXTENSIONMANAGER_SUPPORT:BOOL=OFF
      -DSlicer_USE_QtTesting:BOOL=OFF
      -DSlicer_USE_PYTHONQT:BOOL=ON
      -DSlicer_QTLOADABLEMODULES_DISABLED:STRING=SlicerWelcome
      -DSlicer_BUILD_ChangeTrackerPy:BOOL=OFF
      -DSlicer_BUILD_MultiVolumeExplorer:BOOL=OFF
      -DSlicer_BUILD_MultiVolumeImporter:BOOL=OFF
      -DSlicer_BUILD_EMSegment:BOOL=OFF
      -DSlicer_BUILD_SkullStripper:BOOL=OFF
      -DSlicer_BUILD_SlicerWebGLExport:BOOL=OFF
      -DSlicer_USE_OpenIGTLink:BOOL=OFF
      -DSlicer_BUILD_OpenIGTLinkIF:BOOL=OFF
      -DSlicer_BUILD_BRAINSTOOLS:BOOL=OFF
      -DSlicer_BUILD_Extensions:BOOL=OFF
      -DSlicer_EXTENSION_SOURCE_DIRS:STRING=${Bender_MODULES_LIST}
    DEPENDS
      ${${proj}_DEPENDENCIES}
    )

else()
  # The project is provided using ${proj}_DIR, nevertheless since other project may depend on ${proj},
  # let's add an 'empty' one
  #bender_empty_external_project(${proj} "${${proj}_DEPENDENCIES}")
endif()

#list(APPEND Bender_SUPERBUILD_EP_ARGS -${proj}_DIR:PATH=${${proj}_DIR})
<|MERGE_RESOLUTION|>--- conflicted
+++ resolved
@@ -79,11 +79,7 @@
     BINARY_DIR ${${proj}_DIR}
     PREFIX ${proj}${ep_suffix}
     GIT_REPOSITORY "git://public.kitware.com/Bender/Slicer.git"
-<<<<<<< HEAD
-    GIT_TAG "687d6419400cc7d09a29f3530ac9ce287a14dca3"
-=======
     GIT_TAG "91d4d64c4001921255d82206edc32c860f0c60d9"
->>>>>>> 6e75ad20
     ${bender_external_update}
     INSTALL_COMMAND ""
     CMAKE_GENERATOR ${gen}
