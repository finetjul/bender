--- conflicted
+++ resolved
@@ -1,15 +1,10 @@
 <?xml version="1.0" encoding="utf-8"?>
 <executable>
-<<<<<<< HEAD
   <category></category>
   <index>3</index>
   <title>Pose Body</title>
-  <description><![CDATA[Compute transform by linearly combining the armature edge transforms using pre-computed weights.]]></description>
-=======
-  <category>Filtering.Arithmetic</category>
-  <title>Pose body</title>
+  <description><![CDATA[Transform a polygonal surface according to the input armature transforms and weights. The armature should be of type *.vtk, and the transforms should be encoded as cell data with the name "Transforms". The armature weights should be represented as a files series of type *.mha.  For each surface vertex, the algorithm tri-linearly interpolates the input weight vector field; the resulting weight vector is used to blend the input armature transforms using Dual Quarternion blending.]]></description>
   <description><![CDATA[Transform a polygonal surface according to the input armature transforms and weights. The armature should be of type *.vtk, and the transforms should be encoded as cell data with the name "Transforms". The armature weights should be represented as a files series of type *.mha.  For each surface vertex, the algorithm tri-linearly interpolates the input weight vector field; the resulting weight vector is used to blend the input armature transforms using Dual Quarternion blending. ]]></description>
->>>>>>> 0cd8b81b
   <version>0.1.0.$Revision$(alpha)</version>
   <documentation-url> ?? </documentation-url>
   <license/>
