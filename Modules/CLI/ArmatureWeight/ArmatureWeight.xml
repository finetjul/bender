<?xml version="1.0" encoding="utf-8"?>
<executable>
<<<<<<< HEAD
  <category></category>
  <index>1</index>
  <title>Armature Weight</title>
  <description><![CDATA[Compute weights of armature wedghes. Output one weight image per edge. Only the body voxels have weights.]]>
=======
  <category>Filtering.Arithmetic</category>
  <title>Compute weights of armature edges</title>
  <description><![CDATA[ Compute weights of armature edges using heat diffusion. For an armature of n edges, a weight vector of length n is computed for each voxel, where the ith vector component represents the weight of the ith armature edge at that voxel. The output is a file series named {weight_i.mha}, where weight_i.mha represents the weights for armature edge i. An import detail of the algorithm: As a preprocessing step, the bone voxels (voxels with value >=209) are partitioned by their proximity to the armature edges. Skeleton voxels that belong to the partition for an armature edge i will be assigned weight 1, and these voxels will be used as the source of the heat diffusion process. ]]>
>>>>>>> 0cd8b81b
  </description>
  <version>0.1.0.$Revision$(alpha)</version>
  <documentation-url></documentation-url>
  <license/>
  <contributor>Yuanxin Liu (Kitware)</contributor>
  <acknowledgements><![CDATA[Air Force Research Laboratories]]></acknowledgements>
  <parameters>
    <label>IO</label>
    <description><![CDATA[Input/output parameters]]></description>
    <image>
      <name>RestLabelmap</name>
      <label>Rest Labelmap</label>
      <description><![CDATA[Labelmap volume in resting pose]]></description>
      <channel>input</channel>
      <index>0</index>
    </image>

    <geometry fileExtensions=".vtk">
      <name>ArmaturePoly</name>
      <label>Armature</label>
      <description><![CDATA[Resting armature]]></description>
      <channel>input</channel>
      <index>1</index>
    </geometry>

    <boolean>
      <name>InvertY</name>
      <label>Invert Armature Y Coordinates</label>
      <description><![CDATA[Whether to invert the y coordinate of the input armature]]></description>
      <longflag>--inverty</longflag>
      <default>false</default>
    </boolean>

    <directory>
      <name>WeightDirectory</name>
      <label>Weight Output Directory</label>
      <description><![CDATA[The directory to contain the weight files.]]></description>
      <channel>output</channel>
      <index>2</index>
      <default>./</default>
    </directory>

  </parameters>

  <parameters>
    <label>Controls</label>
    <description><![CDATA[Control how the module operates]]></description>
    <integer>
      <name>FirstEdge</name>
      <label>Start Edge</label>
      <description><![CDATA[The first armature egde(bone) to process. If you want to specify a continuous range of bones from which you want to generate weights, enter the lower bone index here.]]></description>
      <longflag>--first</longflag>
      <default>0</default>
    </integer>

    <integer>
      <name>LastEdge</name>
      <description><![CDATA[The last armature egde(bone) to process. If you want to specify a continuous range of bones from which you want to generate weights, enter the higher bone index here. Special value -1 means the last bone.]]></description>
      <label>End edge</label>
      <longflag>--last</longflag>
      <default>-1</default>
    </integer>

    <integer>
      <name>ExpansionDistance</name>
      <longflag>--expansion</longflag>
      <label>Expansion Distance</label>
      <description><![CDATA[How far (in voxel units) to expand the diffusion region from the voronoi region.]]></description>
      <default>20</default>
    </integer>
    <integer>
      <name>SmoothingIteration</name>
      <longflag>--smooth</longflag>
      <label>Smoothing Iteration Number</label>
      <description><![CDATA[Number of smoothing iterations. This is only necessary because we restrict the solving to a local region]]></description>
      <default>10</default>
    </integer>

  </parameters>
  <parameters>
    <label>Advanced</label>
    <description><![CDATA[Advanced properties]]></description>
    <boolean>
      <name>BinaryWeight</name>
      <label>Use Binary Weight</label>
      <flag>-b</flag>
      <longflag>--binary</longflag>
      <description><![CDATA[Use binary weight. for Debugging only]]></description>
      <default>false</default>
    </boolean>

    <boolean>
      <name>DumpDebugImages</name>
      <label>Dump Intermediate Images</label>
      <longflag>--dump</longflag>
      <description><![CDATA[Dump debugging images. for Debugging only]]></description>
      <default>false</default>
    </boolean>
  </parameters>

</executable><|MERGE_RESOLUTION|>--- conflicted
+++ resolved
@@ -1,15 +1,9 @@
 <?xml version="1.0" encoding="utf-8"?>
 <executable>
-<<<<<<< HEAD
   <category></category>
   <index>1</index>
   <title>Armature Weight</title>
-  <description><![CDATA[Compute weights of armature wedghes. Output one weight image per edge. Only the body voxels have weights.]]>
-=======
-  <category>Filtering.Arithmetic</category>
-  <title>Compute weights of armature edges</title>
   <description><![CDATA[ Compute weights of armature edges using heat diffusion. For an armature of n edges, a weight vector of length n is computed for each voxel, where the ith vector component represents the weight of the ith armature edge at that voxel. The output is a file series named {weight_i.mha}, where weight_i.mha represents the weights for armature edge i. An import detail of the algorithm: As a preprocessing step, the bone voxels (voxels with value >=209) are partitioned by their proximity to the armature edges. Skeleton voxels that belong to the partition for an armature edge i will be assigned weight 1, and these voxels will be used as the source of the heat diffusion process. ]]>
->>>>>>> 0cd8b81b
   </description>
   <version>0.1.0.$Revision$(alpha)</version>
   <documentation-url></documentation-url>
