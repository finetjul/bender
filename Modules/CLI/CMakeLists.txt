--- conflicted
+++ resolved
@@ -21,17 +21,14 @@
 # List all the modules (ordered by dependencies) to build by Slicer
 set(modules
   ChangeLabel
+  MaterialPropertyReader
   ModelQuadricClusteringDecimation
   VolumeSkinning
   ComputeArmatureWeight
   EvalSurfaceWeight
   PoseSurface
   PoseLabelmap
-<<<<<<< HEAD
   SimulatePose
-=======
-  MaterialPropertyReader
->>>>>>> d355878c
   )
 
 set(Bender_MODULES)
