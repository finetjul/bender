#============================================================================
#
# Program: Bender
#
# Copyright (c) Kitware Inc.
#
# Licensed under the Apache License, Version 2.0 (the "License");
# you may not use this file except in compliance with the License.
# You may obtain a copy of the License at
#
# http://www.apache.org/licenses/LICENSE-2.0.txt
#
# Unless required by applicable law or agreed to in writing, software
# distributed under the License is distributed on an "AS IS" BASIS,
# WITHOUT WARRANTIES OR CONDITIONS OF ANY KIND, either express or implied.
# See the License for the specific language governing permissions and
# limitations under the License.
#
#============================================================================

# List all the modules (ordered by dependencies) to build by Slicer
set(modules
  ChangeLabel
<<<<<<< HEAD
  CreateTetrahedralMesh
=======
  MaterialPropertyReader
>>>>>>> 76151c5f
  ModelQuadricClusteringDecimation
  VolumeSkinning
  ComputeArmatureWeight
  EvalSurfaceWeight
  PoseSurface
  PoseLabelmap
<<<<<<< HEAD
  VolumeMaterialExtractor
=======
  SimulatePose
>>>>>>> 76151c5f
  )

set(Bender_MODULES)

foreach(module ${modules})
  list(APPEND Bender_MODULES
    ${CMAKE_CURRENT_SOURCE_DIR}/${module})
endforeach()

set_property(GLOBAL APPEND PROPERTY Bender_MODULES ${Bender_MODULES})<|MERGE_RESOLUTION|>--- conflicted
+++ resolved
@@ -21,22 +21,16 @@
 # List all the modules (ordered by dependencies) to build by Slicer
 set(modules
   ChangeLabel
-<<<<<<< HEAD
   CreateTetrahedralMesh
-=======
   MaterialPropertyReader
->>>>>>> 76151c5f
   ModelQuadricClusteringDecimation
   VolumeSkinning
   ComputeArmatureWeight
   EvalSurfaceWeight
   PoseSurface
   PoseLabelmap
-<<<<<<< HEAD
+  SimulatePose
   VolumeMaterialExtractor
-=======
-  SimulatePose
->>>>>>> 76151c5f
   )
 
 set(Bender_MODULES)
