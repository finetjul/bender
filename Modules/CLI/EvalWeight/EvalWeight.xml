<?xml version="1.0" encoding="utf-8"?>
<executable>
<<<<<<< HEAD
  <category></category>
  <index>2</index>
  <title>Evaluate Weight</title>
  <description><![CDATA[Evaluate weights.]]></description>
=======
  <category>Filtering.Arithmetic</category>
  <title>Evaluate weight</title>
  <description><![CDATA[Given an input vector field and a polygonal surface, evaluate the vector field at the surface vertices using tri-linear interpolation. The vector field should be represented as a files series of type *.mha. The output is a VTK file where the vectors are stored as point data.]]></description>
>>>>>>> 0cd8b81b
  <version>0.1.0.$Revision$(alpha)</version>
  <documentation-url></documentation-url>
  <license/>
  <contributor>Yuanxin Liu (Kitware)</contributor>
  <acknowledgements><![CDATA[This work is supported by Air Force Research Laboratory (AFRL)]]></acknowledgements>
  <parameters>
    <label>IO</label>
    <description><![CDATA[Input/output parameters]]></description>
    <directory>
      <name>WeightDirectory</name>
      <label>Weight Directory</label>
      <description><![CDATA[The directory to contain the weight files.]]></description>
      <channel>input</channel>
      <index>0</index>
<<<<<<< HEAD
=======
      <description><![CDATA[The directory that contains the weight files, which are expected to be in *.mha format and have the same image dimensions.]]></description>
      <label>Weight Directory</label>
>>>>>>> 0cd8b81b
      <default>./</default>
    </directory>
    <geometry type="model" fileExtensions=".vtk">
      <name>InputSurface</name>
      <label>Surface vertices to evaluate at</label>
      <description><![CDATA[Sample the weight at these surface vertices]]></description>
      <channel>input</channel>
      <index>1</index>
<<<<<<< HEAD
=======
      <description><![CDATA[The weight vectors will be evaluated at these surface vertices]]></description>
>>>>>>> 0cd8b81b
      <default></default>
    </geometry>
    <geometry type="model" fileExtensions=".vtk">
      <name>OutputSurface</name>
      <label>Surface output file</label>
<<<<<<< HEAD
      <description><![CDATA[Output surface]]></description>
      <channel>output</channel>
      <index>2</index>
      <default></default>
=======
      <channel>output</channel>
      <description><![CDATA[Output surface in VTK format. The weight vectors are stored as point data.]]></description>
      <default>output.vtk</default>
>>>>>>> 0cd8b81b
    </geometry>
    <boolean>
      <name>InvertY</name>
      <label>Invert Y Coordinates</label>
      <description><![CDATA[Whether to invert the y coordinate of the input surface]]></description>
      <longflag>--inverty</longflag>
      <default>false</default>
    </boolean>
  </parameters>

</executable>
<|MERGE_RESOLUTION|>--- conflicted
+++ resolved
@@ -1,15 +1,9 @@
 <?xml version="1.0" encoding="utf-8"?>
 <executable>
-<<<<<<< HEAD
   <category></category>
   <index>2</index>
   <title>Evaluate Weight</title>
-  <description><![CDATA[Evaluate weights.]]></description>
-=======
-  <category>Filtering.Arithmetic</category>
-  <title>Evaluate weight</title>
   <description><![CDATA[Given an input vector field and a polygonal surface, evaluate the vector field at the surface vertices using tri-linear interpolation. The vector field should be represented as a files series of type *.mha. The output is a VTK file where the vectors are stored as point data.]]></description>
->>>>>>> 0cd8b81b
   <version>0.1.0.$Revision$(alpha)</version>
   <documentation-url></documentation-url>
   <license/>
@@ -21,41 +15,26 @@
     <directory>
       <name>WeightDirectory</name>
       <label>Weight Directory</label>
-      <description><![CDATA[The directory to contain the weight files.]]></description>
+      <description><![CDATA[The directory to contain the weight files, which are expected to be in *.mha format and have the same image dimensions.]]></description>
       <channel>input</channel>
       <index>0</index>
-<<<<<<< HEAD
-=======
-      <description><![CDATA[The directory that contains the weight files, which are expected to be in *.mha format and have the same image dimensions.]]></description>
-      <label>Weight Directory</label>
->>>>>>> 0cd8b81b
       <default>./</default>
     </directory>
     <geometry type="model" fileExtensions=".vtk">
       <name>InputSurface</name>
       <label>Surface vertices to evaluate at</label>
-      <description><![CDATA[Sample the weight at these surface vertices]]></description>
+      <description><![CDATA[The weight vectors will be evaluated at these surface vertices]]></description>
       <channel>input</channel>
       <index>1</index>
-<<<<<<< HEAD
-=======
-      <description><![CDATA[The weight vectors will be evaluated at these surface vertices]]></description>
->>>>>>> 0cd8b81b
       <default></default>
     </geometry>
     <geometry type="model" fileExtensions=".vtk">
       <name>OutputSurface</name>
       <label>Surface output file</label>
-<<<<<<< HEAD
-      <description><![CDATA[Output surface]]></description>
+      <description><![CDATA[Output surface in VTK format. The weight vectors are stored as point data.]]></description>
       <channel>output</channel>
       <index>2</index>
       <default></default>
-=======
-      <channel>output</channel>
-      <description><![CDATA[Output surface in VTK format. The weight vectors are stored as point data.]]></description>
-      <default>output.vtk</default>
->>>>>>> 0cd8b81b
     </geometry>
     <boolean>
       <name>InvertY</name>
