--- conflicted
+++ resolved
@@ -42,23 +42,6 @@
 
   </parameters>
 
-<<<<<<< HEAD
-  <parameters>
-    <label>Controls</label>
-    <description><![CDATA[Control how the module operates]]></description>
-
-    <integer>
-      <name>Padding</name>
-      <longflag>--padding</longflag>
-      <label>Padding</label>
-      <description><![CDATA[How far (in voxel units) to expand the body region for output. ]]></description>
-      <default>1</default>
-    </integer>
-
-  </parameters>
-
-=======
->>>>>>> 02b63087
   <parameters advanced="true">
     <label>Advanced</label>
     <description><![CDATA[Advanced properties]]></description>
