#============================================================================
#
# Program: Bender
#
# Copyright (c) Kitware Inc.
#
# Licensed under the Apache License, Version 2.0 (the "License");
# you may not use this file except in compliance with the License.
# You may obtain a copy of the License at
#
# http://www.apache.org/licenses/LICENSE-2.0.txt
#
# Unless required by applicable law or agreed to in writing, software
# distributed under the License is distributed on an "AS IS" BASIS,
# WITHOUT WARRANTIES OR CONDITIONS OF ANY KIND, either express or implied.
# See the License for the specific language governing permissions and
# limitations under the License.
#
#============================================================================

project(vtkSlicer${MODULE_NAME}ModuleLogic)

set(KIT ${PROJECT_NAME})

set(${KIT}_EXPORT_DIRECTIVE "VTK_SLICER_${MODULE_NAME_UPPER}_MODULE_LOGIC_EXPORT")

set(${KIT}_INCLUDE_DIRECTORIES
  ${vtkBender${MODULE_NAME}ModuleMRMLCore_SOURCE_DIR}
  ${vtkBender${MODULE_NAME}ModuleMRMLCore_BINARY_DIR}
  ${vtkSlicerModelsModuleLogic_SOURCE_DIR}
  ${vtkSlicerModelsModuleLogic_BINARY_DIR}
  )

set(${KIT}_SRCS
  vtkSlicer${MODULE_NAME}Logic.cxx
  vtkSlicer${MODULE_NAME}Logic.h
  )

set(${KIT}_TARGET_LIBRARIES
  ${ITK_LIBRARIES}
  ${Bender_LIBRARIES}
  vtkBender${MODULE_NAME}ModuleMRMLCore
  vtkSlicerModelsModuleLogic
  vtkSlicerAnnotationsModuleLogic
  )

#-----------------------------------------------------------------------------
SlicerMacroBuildModuleLogic(
  NAME ${KIT}
  EXPORT_DIRECTIVE ${${KIT}_EXPORT_DIRECTIVE}
  INCLUDE_DIRECTORIES ${${KIT}_INCLUDE_DIRECTORIES}
  SRCS ${${KIT}_SRCS}
  TARGET_LIBRARIES ${${KIT}_TARGET_LIBRARIES}
  )

set(${KIT}_PRESET_RESOURCES
  Adult-armature.vtk
<<<<<<< HEAD
  Arm-armature.vtk
=======
  BVHCompatibleArmature.arm
>>>>>>> c0eb31c5
  Child-armature.vtk
  StickMan-armature.vtk
  )
set (${KIT}_PRESET_RESOURCES_DIR ${CMAKE_CURRENT_SOURCE_DIR}/../Resources/Armatures)

foreach(resource ${${KIT}_PRESET_RESOURCES})
  configure_file(
    ${${KIT}_PRESET_RESOURCES_DIR}/${resource}
    ${CMAKE_BINARY_DIR}/${Slicer_QTLOADABLEMODULES_SHARE_DIR}/${MODULE_NAME}/${resource}
    COPYONLY)

  install(
    FILES ${CMAKE_BINARY_DIR}/${Slicer_QTLOADABLEMODULES_SHARE_DIR}/${MODULE_NAME}/${resource}
    DESTINATION ${Slicer_INSTALL_QTLOADABLEMODULES_SHARE_DIR}/${MODULE_NAME} COMPONENT Runtime)
endforeach()<|MERGE_RESOLUTION|>--- conflicted
+++ resolved
@@ -55,11 +55,8 @@
 
 set(${KIT}_PRESET_RESOURCES
   Adult-armature.vtk
-<<<<<<< HEAD
   Arm-armature.vtk
-=======
   BVHCompatibleArmature.arm
->>>>>>> c0eb31c5
   Child-armature.vtk
   StickMan-armature.vtk
   )
