# Regular Scripted module import
from __main__ import vtk, qt, ctk, slicer

# Other scripted modules import
import SkinModelMaker

#
# Workflow
#

class Workflow:
  def __init__(self, parent):
    import string
    parent.title = "Bender FEM Workflow"
    parent.categories = ["", "Segmentation.Bender"]
    parent.contributors = ["Julien Finet (Kitware), Johan Andruejol (Kitware)"]
    parent.helpText = string.Template("""
Step by step workflow to reposition a labelmap. See <a href=\"$a/Documentation/$b.$c/Modules/Workflow\">$a/Documentation/$b.$c/Modules/Workflow</a> for more information.
    """).substitute({ 'a':'http://public.kitware.com/Wiki/Bender', 'b':1, 'c':1 })
    parent.acknowledgementText = """
    This work is supported by Air Force Research Laboratory (AFRL)
    """
    parent.index = 0
    self.parent = parent

#
# Workflow widget
#

class WorkflowWidget:
  def __init__(self, parent = None):
    if not parent:
      self.setup()
      self.parent.show()
    else:
      self.parent = parent
    self.logic = None
    self.labelmapNode = None
    self.parent.show()

  def setup(self):

    self.IsSetup = True
    self.Observations = []

    import imp, sys, os, slicer, qt
    loader = qt.QUiLoader()
    moduleName = 'Workflow'
    scriptedModulesPath = eval('slicer.modules.%s.path' % moduleName.lower())
    scriptedModulesPath = os.path.dirname(scriptedModulesPath)
    path = os.path.join(scriptedModulesPath, 'Resources', 'UI', 'Workflow.ui')

    qfile = qt.QFile(path)
    qfile.open(qt.QFile.ReadOnly)
    widget = loader.load( qfile, self.parent )
    self.layout = self.parent.layout()
    self.widget = widget;
    self.layout.addWidget(widget)

    self.WorkflowWidget = self.get('WorkflowWidget')
    self.TitleLabel = self.get('TitleLabel')

    # Global variables
    self.StatusModifiedEvent = slicer.vtkMRMLCommandLineModuleNode().StatusModifiedEvent

    # Labelmap variables

    # Extract variables
    # List here the equivalent labels to the structures. For example, an equivalent
    # label to bone would be mandible.
    self.equivalentLabelStructures = {
      'bone' :
        [
        'bone',
        'vertebr',
        'mandible',
        'cartilage',
        ],
      'bonebestlabelbestlabel' : 'cancellous',
      'skin' :
        [
        'skin',
        ],
      'background' :
        [
        'none',
        'air',
        ],
      'muscle' :
        [
        'muscle',
        ],
      }

    # Compute Weight variables
    self.volumeSkinningCreateOutputConnected = False

    # Pose surface variables
    self.simulatePoseCreateOutputConnected = False

    self.pages = { 0 : 'Adjust',
                   1 : 'Extract',
                   2 : 'Mesh',
                   3 : 'Armature',
                   4 : 'Skinning',
                   5 : 'Weights',
                   6 : 'PoseArmature',
                   }

    # Load/Save icons
    loadIcon = self.WorkflowWidget.style().standardIcon(qt.QStyle.SP_DialogOpenButton)
    saveIcon = self.WorkflowWidget.style().standardIcon(qt.QStyle.SP_DialogSaveButton)

    # --------------------------------------------------------------------------
    # Connections
    # 0) Workflow
    self.get('NextPageToolButton').connect('clicked()', self.goToNext)
    self.get('PreviousPageToolButton').connect('clicked()', self.goToPrevious)
    #  a) Settings
    self.get('SettingsWorkflowComboBox').connect('currentIndexChanged(int)', self.setupWorkflow)
    self.get('SettingsReloadPushButton').connect('clicked()', self.reloadModule)
    #  b) Data
    self.get('VisibleNodesComboBox').connect('checkedNodesChanged()', self.setNodesVisibility)
    self.get('VisibleNodesComboBox').connect('nodeAdded(vtkMRMLNode*)', self.onNodeAdded)
    #  c) Volume Render
    self.get('LabelsTableWidget').connect('itemChanged(QTableWidgetItem*)', self.setupVolumeRenderLabels)
    self.get('VolumeRenderInputNodeComboBox').connect('currentNodeChanged(vtkMRMLNode*)', self.setupVolumeRender)
    self.get('VolumeRenderLabelsLineEdit').connect('editingFinished()', self.updateVolumeRenderLabels)
    self.get('VolumeRenderCheckBox').connect('toggled(bool)',self.runVolumeRender)
    self.get('VolumeRenderCropCheckBox').connect('toggled(bool)', self.onCropVolumeRender)
    self.get('VolumeRenderGoToModulePushButton').connect('clicked()', self.openVolumeRenderModule)

    # 1) Adjust
    #  a) Labelmap
    #   - Icons
    self.get('LabelmapVolumeNodeToolButton').icon = loadIcon
    self.get('LabelmapColorNodeToolButton').icon = loadIcon
    #   - Signals/Slots
    self.get('LabelmapVolumeNodeComboBox').connect('currentNodeChanged(vtkMRMLNode*)', self.setupLabelmap)
    self.get('LabelmapColorNodeComboBox').connect('nodeActivated(vtkMRMLNode*)', self.applyColorNode)
    self.get('LabelmapVolumeNodeToolButton').connect('clicked()', self.loadLabelmapVolumeNode)
    self.get('LabelmapColorNodeToolButton').connect('clicked()', self.loadLabelmapColorNode)
    self.get('LabelMapApplyColorNodePushButton').connect('clicked()', self.applyColorNode)
    self.get('LabelmapGoToModulePushButton').connect('clicked()', self.openLabelmapModule)
    self.get('LPSRASTransformPushButton').connect('clicked()', self.runLPSRASTransform)

    # 2) Extract
    #  a) Merge Labels
    #    - Icons
    self.get('MergeLabelsOutputNodeToolButton').icon = saveIcon
    self.get('MergeLabelsSaveToolButton').icon = saveIcon
    #    - Signals/Slots
    self.get('MergeLabelsInputNodeComboBox').connect('currentNodeChanged(vtkMRMLNode*)', self.setupMergeLabels)
    self.get('MergeLabelsOutputNodeToolButton').connect('clicked()', self.saveMergeLabelsVolumeNode)
    self.get('MergeLabelsApplyPushButton').connect('clicked(bool)', self.runMergeLabels)
    self.get('MergeLabelsGoToModulePushButton').connect('clicked()', self.openMergeLabelsModule)
    #  b) Pad Image
    #    - Icons
    self.get('PadImageOutputNodeToolButton').icon = saveIcon
    self.get('PadImageSaveToolButton').icon = saveIcon
    #    - Signals/Slots
    self.get('PadImageInputNodeComboBox').connect('currentNodeChanged(vtkMRMLNode*)', self.setupPadImage)
    self.get('PadImageOutputNodeToolButton').connect('clicked()', self.savePadImageVolumeNode)
    self.get('PadImageApplyPushButton').connect('clicked(bool)', self.runPadImage)
    self.get('PadImageGoToModulePushButton').connect('clicked()', self.openPadImageModule)

    # 3) Mesh
    # a) Tet-Mesh generator
        #    - Icons
    self.get('CreateMeshOutputToolButton').icon = saveIcon
    self.get('CreateMeshToolButton').icon = saveIcon
    #    - Signals/Slots
    self.get('CreateMeshOutputToolButton').connect('clicked()', self.saveMeshNode)
    self.get('CreateMeshPushButton').connect('clicked(bool)', self.runCreateMesh)
    self.get('CreateMeshInputNodeComboBox').connect('currentNodeChanged(vtkMRMLNode*)', self.createMeshOutput)
    self.get('CreateMeshGoToButton').connect('clicked()', self.openCreateMeshModule)
    # b) Bone mesh extractor
        #    - Icons
    self.get('ExtractBoneOutputToolButton').icon = saveIcon
    self.get('ExtractBoneToolButton').icon = saveIcon
    #    - Signals/Slots
    self.get('ExtractBoneOutputToolButton').connect('clicked()', self.saveExtractBone)
    self.get('ExtractBonePushButton').connect('clicked(bool)', self.runExtractBone)
    self.get('ExtractBoneInputComboBox').connect('currentNodeChanged(vtkMRMLNode*)', self.createExtractBoneOutput)
    self.get('ExtractBoneGoToPushButton').connect('clicked()', self.openExtractBoneModule)
    self.get('LabelsTableWidget').connect('itemChanged(QTableWidgetItem*)', self.onBoneMaterialChanged)
    # c) Skin Model Maker
        #    - Icons
    self.get('SkinModelMakerOutputNodeToolButton').icon = saveIcon
    self.get('SkinModelMakerSaveToolButton').icon = saveIcon
    #    - Signals/Slots
    self.get('SkinModelMakerOutputNodeToolButton').connect('clicked()', self.saveExtractSkin)
    self.get('SkinModelMakerApplyPushButton').connect('clicked(bool)', self.runExtractSkin)
    self.get('SkinModelMakerInputNodeComboBox').connect('currentNodeChanged(vtkMRMLNode*)', self.createExtractSkinOutput)
    self.get('SkinModelMakerGoToModelsModulePushButton').connect('clicked()', self.openModelsModule)
    self.get('SkinModelMakerGoToModulePushButton').connect('clicked()', self.openExtractSkinModule)
    self.get('LabelsTableWidget').connect('itemChanged(QTableWidgetItem*)', self.onSkinMaterialChanged)
    self.get('LabelsTableWidget').connect('itemChanged(QTableWidgetItem*)', self.onBackgroundMaterialChanged)
    self.get('SkinModelMakerToggleVisiblePushButton').connect('clicked()', self.updateSkinNodeVisibility)

    # 4) Armature
    #    - Icons
    self.get('ArmaturesArmatureSaveToolButton').icon = saveIcon
    #    - Signals/Slots
    self.get('ArmaturesPresetComboBox').connect('activated(int)', self.loadArmaturePreset)
    self.get('ArmaturesArmatureNodeComboBox').connect('nodeAdded(vtkMRMLNode*)',self.onArmatureNodeAdded)
    self.get('ArmaturesArmatureNodeComboBox').connect('currentNodeChanged(vtkMRMLNode*)', self.setCurrentArmatureModelNode)
    self.get('ArmaturesToggleVisiblePushButton').connect('clicked()', self.updateSkinNodeVisibility)
    self.get('ArmaturesArmatureSaveToolButton').connect('clicked()', self.saveArmatureNode)
    self.get('ArmaturesGoToPushButton').connect('clicked()', self.openArmaturesModule)

    # 5) Skinning
    # a) Volume Skinning
    #    - Icons
    self.get('VolumeSkinningInputVolumeNodeToolButton').icon = loadIcon
    self.get('VolumeSkinningOutputVolumeNodeToolButton').icon = saveIcon
    self.get('VolumeSkinningSaveToolButton').icon = saveIcon
    #    - Signals/Slots
    self.get('VolumeSkinningInputVolumeNodeToolButton').connect('clicked()', self.loadSkinningInputVolumeNode)
    self.get('VolumeSkinningOutputVolumeNodeToolButton').connect('clicked()', self.saveSkinningVolumeNode)
    self.get('VolumeSkinningApplyPushButton').connect('clicked(bool)',self.runVolumeSkinning)
    self.get('VolumeSkinningGoToPushButton').connect('clicked()', self.openVolumeSkinningModule)
    # b) Edit skinned volume
    #    - Icons
    self.get('EditSkinnedVolumeNodeToolButton').icon = loadIcon
    self.get('EditSkinnedVolumeNodeSaveToolButton').icon = saveIcon
    self.get('EditSkinnedVolumeSaveToolButton').icon = saveIcon
    #    - Signals/Slots
    self.get('EditSkinnedVolumeNodeToolButton').connect('clicked()', self.loadEditSkinnedVolumeNode)
    self.get('EditSkinnedVolumeNodeSaveToolButton').connect('clicked()', self.saveEditSkinnedVolumeNode)
    self.get('EditSkinnedVolumeNodeComboBox').connect('currentNodeChanged(vtkMRMLNode*)', self.editSkinnedVolumeParameterChanged)
    self.get('EditSkinnedVolumeGoToEditorPushButton').connect('clicked()', self.openEditorModule)
    # 6) Weights
    # a) Armatures Weight
    self.get('ComputeArmatureWeightInputVolumeNodeComboBox').connect('currentNodeChanged(vtkMRMLNode*)', self.setDefaultPath)
    self.get('ComputeArmatureWeightScaleFactorSpinBox').connect('valueChanged(double)', self.setDefaultPath)
    self.get('ComputeArmatureWeightApplyPushButton').connect('clicked(bool)',self.runComputeArmatureWeight)
    self.get('ComputeArmatureWeightGoToPushButton').connect('clicked()', self.openComputeArmatureWeightModule)
    self.get('ComputeArmatureWeightOutputPathLineEdit').connect('currentPathChanged(QString)', self.setWeightDirectory)
    # b) Eval Weight
    #    - Icons
    self.get('EvalSurfaceWeightInputNodeToolButton').icon = loadIcon
    self.get('EvalSurfaceWeightOutputNodeToolButton').icon = saveIcon
    #    - Signals/Slots
    self.get('EvalSurfaceWeightInputNodeToolButton').connect('clicked()', self.loadEvalSurfaceWeightInputNode)
    self.get('EvalSurfaceWeightOutputNodeToolButton').connect('clicked()', self.saveEvalSurfaceWeightOutputNode)
    self.get('EvalSurfaceWeightApplyPushButton').connect('clicked(bool)', self.runEvalSurfaceWeight)
    self.get('EvalSurfaceWeightGoToPushButton').connect('clicked()', self.openEvalSurfaceWeight)
    self.get('EvalSurfaceWeightWeightPathLineEdit').connect('currentPathChanged(QString)', self.setWeightDirectory)
    # c) Material properties
    #    - Icons
    self.get('MaterialReaderInputMeshNodeToolButton').icon = loadIcon
    self.get('MaterialReaderOutputMeshNodeToolButton').icon = saveIcon
    self.get('MaterialReaderSaveToolButton').icon = saveIcon
     #    - Signals/Slots
    self.get('MaterialReaderInputMeshNodeToolButton').connect('clicked()', self.loadMaterialReaderInputMeshNode)
    self.get('MaterialReaderOutputMeshNodeToolButton').connect('clicked()', self.saveMaterialReaderMeshNode)
    self.get('MaterialReaderApplyPushButton').connect('clicked(bool)',self.runMaterialReader)
    self.get('MaterialReaderGoToPushButton').connect('clicked()', self.openMaterialReaderModule)
    self.get('ComputeArmatureWeightOutputPathLineEdit').connect('currentPathChanged(QString)', self.setMaterialReaderDefaultPath)

    self.get('ComputeArmatureWeightOutputPathLineEdit').connect('currentPathChanged(QString)', self.setWeightDirectory)

    # 7) (Pose) Armature And Pose Body
    # a) Pose Armature
    #    - Icons
    self.get('PoseArmatureArmatureNodeToolButton').icon = loadIcon
    self.get('PoseArmatureArmatureNodeSaveToolButton').icon = saveIcon
    self.get('PoseArmatureSaveToolButton').icon = saveIcon
    #    - Signals/Slots
    self.get('PoseArmatureArmatureNodeComboBox').connect('currentNodeChanged(vtkMRMLNode*)', self.setPoseArmatureModelNode)
    self.get('PoseArmatureArmatureNodeToolButton').connect('clicked()', self.loadArmatureNode)
    self.get('PoseArmatureArmatureNodeSaveToolButton').connect('clicked()', self.savePoseArmatureArmatureNode)
    self.get('PoseArmaturesGoToPushButton').connect('clicked()', self.openPosedArmatureModule)
    # b) Simulate Pose
    #    - Icons
    self.get('SimulatePoseInputNodeToolButton').icon = loadIcon
    self.get('SimulatePoseOutputNodeToolButton').icon = saveIcon
    #    - Signals/Slots
    self.get('SimulatePoseApplyPushButton').connect('clicked(bool)', self.runSimulatePose)
    self.get('SimulatePoseInputNodeToolButton').connect('clicked()', self.loadSimulatePoseInputNode)
    self.get('SimulatePoseOutputNodeToolButton').connect('clicked()', self.saveSimulatePoseOutputNode)
    self.get('SimulatePoseGoToPushButton').connect('clicked()', self.openSimulatePoseModule)

    # --------------------------------------------------------------------------
    # Initialize all the MRML aware GUI elements.
    # Lots of setup methods are called from this line
    self.setupComboboxes()
    self.widget.setMRMLScene(slicer.mrmlScene)
    # can be used to prevent processing when setting the scene. Other items
    # might not have the scene set yet.
    self.IsSetup = False

    # init pages after the scene is set.
    self.initWelcomePage()
    for page in self.pages.values():
      initMethod = getattr(self, 'init' + page + 'Page')
      initMethod()

    # Init title
    self.updateHeader()

    # Workflow page
    self.setupWorkflow(self.get('SettingsWorkflowComboBox').currentIndex)
    self.get('AdvancedPropertiesWidget').setVisible(self.get('ExpandAdvancedPropertiesButton').isChecked())

  # Worflow
  def updateHeader(self):
    # title
    title = self.WorkflowWidget.currentWidget().accessibleName
    self.TitleLabel.setText('<h2>%i/%i<br>%s</h2>' % (self.WorkflowWidget.currentIndex + 1, self.WorkflowWidget.count, title))

    # help
    self.get('HelpCollapsibleButton').setText('Help')
    self.get('HelpLabel').setText(self.WorkflowWidget.currentWidget().accessibleDescription)

    # Hide the Status if not running
    cliNode = self.get('CLIProgressBar').commandLineModuleNode()
    if cliNode != None and not cliNode.IsBusy():
      self.get('CLIProgressBar').setCommandLineModuleNode(0)

    # previous
    if self.WorkflowWidget.currentIndex > 0:
      self.get('PreviousPageToolButton').setVisible(True)
      previousIndex = self.WorkflowWidget.currentIndex - 1
      previousWidget = self.WorkflowWidget.widget(previousIndex)

      previous = previousWidget.accessibleName
      self.get('PreviousPageToolButton').setText('< %i/%i - %s' %(previousIndex + 1, self.WorkflowWidget.count, previous))
    else:
      self.get('PreviousPageToolButton').setVisible(False)

    # next
    if self.WorkflowWidget.currentIndex < self.WorkflowWidget.count - 1:
      self.get('NextPageToolButton').setVisible(True)
      nextIndex = self.WorkflowWidget.currentIndex + 1
      nextWidget = self.WorkflowWidget.widget(nextIndex)

      next = nextWidget.accessibleName
      self.get('NextPageToolButton').setText('%i/%i - %s >' %(nextIndex + 1, self.WorkflowWidget.count, next))
    else:
      self.get('NextPageToolButton').setVisible(False)
    self.get('NextPageToolButton').enabled = not self.isWorkflow( 0 )
    # disable the refreshes to avoid flickering
    self.WorkflowWidget.updatesEnabled = False
    # initialize the module
    openMethod = getattr(self,'open' + self.pages[self.WorkflowWidget.currentIndex] + 'Page')
    openMethod()
    workflowMode = self.get('SettingsWorkflowComboBox').currentIndex
    # turn the widget in advanced mode to show all the GUI components
    # so it takes as much space as possible.
    self.get('SettingsWorkflowComboBox').currentIndex = 2
    # expand all the collapsible group boxes to compute the minimum height.
    collapsedGroupBox = []
    for collapsibleGroupBox in self.WorkflowWidget.currentWidget().findChildren(ctk.ctkCollapsibleGroupBox):
      collapsedGroupBox.append(collapsibleGroupBox.collapsed)
      collapsibleGroupBox.collapsed = False
    self.WorkflowWidget.maximumHeight = self.WorkflowWidget.currentWidget().sizeHint.height()
    # restore the groupbox collapse mode
    for collapsibleGroupBox in self.WorkflowWidget.currentWidget().findChildren(ctk.ctkCollapsibleGroupBox):
      collapsibleGroupBox.collapsed = collapsedGroupBox.pop(0)
    self.get('SettingsWorkflowComboBox').currentIndex = workflowMode
    # validate to enable/disable next button
    validateMethod = getattr(self,'validate' + self.pages[self.WorkflowWidget.currentIndex] + 'Page')
    validateMethod()
    self.WorkflowWidget.updatesEnabled = True
    self.WorkflowWidget.resize(self.WorkflowWidget.width,
      self.WorkflowWidget.currentWidget().sizeHint.height())

  def goToPrevious(self):
    self.WorkflowWidget.setCurrentIndex(self.WorkflowWidget.currentIndex - 1)
    self.updateHeader()

  def goToNext(self):
    self.WorkflowWidget.setCurrentIndex(self.WorkflowWidget.currentIndex + 1)
    self.updateHeader()

  #----------------------------------------------------------------------------
  # 0) Workflow
  #  a) Settings
  #----------------------------------------------------------------------------
  def initWelcomePage(self):
    self.initData()
    # Collapse DataProbe as it takes screen real estate
    dataProbeCollapsibleWidget = self.findWidget(
      slicer.util.mainWindow(), 'DataProbeCollapsibleWidget')
    dataProbeCollapsibleWidget.checked = False

  def openWelcomePage(self):
    print('welcome')

  def isWorkflow(self, level):
    return self.get('SettingsWorkflowComboBox').currentIndex == level

  # Helper function for setting the visibility of a list of widgets
  def setWidgetsVisibility(self, widgets, level):
    for widget in widgets:
      workflow = widget.property('workflow')
      if workflow != None:
        widget.setVisible( str(level) in workflow )

  def setupWorkflow(self, level):
    self.setWidgetsVisibility(self.getChildren(self.WorkflowWidget), level)
    self.setWidgetsVisibility(self.getChildren(self.get('AdvancedTabWidget')), level)
    # Validate the current page (to disable/enable the next page tool button if needed)
    self.get('NextPageToolButton').enabled = True
    validateMethod = getattr(self,'validate' + self.pages[self.WorkflowWidget.currentIndex] + 'Page')
    validateMethod()

  def setupComboboxes(self):
    # Add here the combo box that should only see labelmaps
    labeldMapComboBoxes = ['MergeLabelsInputNodeComboBox',
                           'MergeLabelsOutputNodeComboBox',
                           'PadImageInputNodeComboBox',
                           'PadImageOutputNodeComboBox',
                           'CreateMeshInputNodeComboBox',
                           'CreateMeshOutputNodeComboBox',
                           'SkinModelMakerInputNodeComboBox',
                           'VolumeSkinningInputVolumeNodeComboBox',
                           'VolumeSkinningOutputVolumeNodeComboBox',
                           'EditSkinnedVolumeNodeComboBox',
                           'ComputeArmatureWeightInputVolumeNodeComboBox',
                           'ComputeArmatureWeightSkinnedVolumeVolumeNodeComboBox',
                           ]

    for combobox in labeldMapComboBoxes:
      self.get(combobox).addAttribute('vtkMRMLScalarVolumeNode','LabelMap','1')

  def observeCLINode(self, cliNode, onCLINodeModified = None):
    if cliNode != None and onCLINodeModified != None:
      self.addObserver(cliNode, self.StatusModifiedEvent, onCLINodeModified)
    self.get('CLIProgressBar').setCommandLineModuleNode(cliNode)

  #----------------------------------------------------------------------------
  #  b) Data
  #----------------------------------------------------------------------------
  def initData(self):
    self.IgnoreSetNodesVisibility = False
    self.get('VisibleNodesComboBox').sortFilterProxyModel().filterCaseSensitivity = qt.Qt.CaseInsensitive
    self.get('VisibleNodesComboBox').sortFilterProxyModel().sort(0)

    selectionNode = slicer.app.applicationLogic().GetSelectionNode()
    self.addObserver(selectionNode, 'ModifiedEvent', self.onNodeModified)

  def setNodesVisibility(self):
    """Set the visibility of nodes based on their check marks."""
    visibleNodes = self.get('VisibleNodesComboBox').checkedNodes()
    for node in visibleNodes:
      self.setNodeVisibility(node, 1)
    hiddenNodes =  self.get('VisibleNodesComboBox').uncheckedNodes()
    for node in hiddenNodes:
      self.setNodeVisibility(node, 0)

  def setNodeVisibility(self, node, visible):
    """Set the visiblity of a displayable node when the user checks it."""
    if self.IgnoreSetNodesVisibility == True:
      return
    selectionNode = slicer.app.applicationLogic().GetSelectionNode()
    if (node.IsA('vtkMRMLScalarVolumeNode')):
      if (not visible):
        if (selectionNode.GetActiveVolumeID() == node.GetID()):
          selectionNode.SetActiveVolumeID(None)
        if (selectionNode.GetActiveLabelVolumeID() == node.GetID()):
          selectionNode.SetActiveLabelVolumeID(None)
      else:
        if (node.GetLabelMap() == 0):
          selectionNode.SetActiveVolumeID(node.GetID())
        else:
          selectionNode.SetActiveLabelVolumeID(node.GetID())
      slicer.app.applicationLogic().PropagateVolumeSelection()
    elif node.IsA('vtkMRMLArmatureNode'):
      armatureLogic = slicer.modules.armatures.logic()
      armatureLogic.SetArmatureVisibility(node, visible)
    else:
      displayNode = node.GetDisplayNode()
      if displayNode != None:
        displayNode.SetVisibility(visible)

  def nodeVisibility(self, node):
    """Return true if the node is visible, false if it is hidden."""
    selectionNode = slicer.app.applicationLogic().GetSelectionNode()
    visible = False
    if (node.IsA('vtkMRMLScalarVolumeNode')):
      visible = (selectionNode.GetActiveVolumeID() == node.GetID() or
                 selectionNode.GetActiveLabelVolumeID() == node.GetID())
    elif node.IsA('vtkMRMLArmatureNode'):
      armatureLogic = slicer.modules.armatures.logic()
      visible = armatureLogic.GetArmatureVisibility(node)
    else:
      displayNode = node.GetDisplayNode()
      if (displayNode != None):
        visible = displayNode.GetVisibility() == 1
    return visible

  def onNodeAdded(self, node):
    """Observe the node to synchronize its visibility with the checkmarks"""
    self.addObserver(node, slicer.vtkMRMLDisplayableNode.DisplayModifiedEvent, self.onNodeModified)
    self.onNodeModified(node, 'DisplayModifiedEvent')

  def onNodeModified(self, node, event):
    """Update the node checkmark based on its visibility"""
    # Selection node is a special case
    if node.IsA('vtkMRMLSelectionNode'):
      # check all the volumes to see which one is active
      volumeNodes = slicer.mrmlScene.GetNodesByClass('vtkMRMLScalarVolumeNode')
      volumeNodes.UnRegister(slicer.mrmlScene)
      for i in range(0, volumeNodes.GetNumberOfItems()):
        volumeNode = volumeNodes.GetItemAsObject(i)
        self.onNodeModified(volumeNode, 'ModifiedEvent')
      return
    elif node.IsA('vtkMRMLArmatureNode'):
      # Hide the armature model node, it is not to be displayed
      armatureLogic = slicer.modules.armatures.logic()
      modelNode = armatureLogic.GetArmatureModel(node)
      if modelNode != None:
        self.get('VisibleNodesComboBox').sortFilterProxyModel().hiddenNodeIDs = [modelNode.GetID()]

    visible = self.nodeVisibility(node)
    checkState = qt.Qt.Checked if visible else qt.Qt.Unchecked
    self.IgnoreSetNodesVisibility = True
    self.get('VisibleNodesComboBox').setCheckState(node, checkState)
    self.IgnoreSetNodesVisibility = False

  #----------------------------------------------------------------------------
  #  c) Volume Render
  #----------------------------------------------------------------------------
  def updateVolumeRender(self, volumeNode, event):
    if volumeNode != self.get('VolumeRenderInputNodeComboBox').currentNode():
      return
    self.setupVolumeRender(volumeNode)

  def setupVolumeRender(self, volumeNode):
    self.removeObservers(self.updateVolumeRender)
    if volumeNode == None:
      return
    logic = slicer.modules.volumerendering.logic()
    displayNode = logic.GetFirstVolumeRenderingDisplayNode(volumeNode)
    visible = False
    if displayNode != None:
      visible = displayNode.GetVisibility()
    self.get('VolumeRenderCheckBox').setChecked(visible)
    self.setupVolumeRenderLabels()
    self.addObserver(volumeNode, 'ModifiedEvent', self.updateVolumeRender)

  def setupVolumeRenderLabels(self):
    """ Update the labels of the volume rendering
    """
    labels = []
    table = self.get('LabelsTableWidget')
    for row in range(table.rowCount):
      currentStructure = table.verticalHeaderItem(row).text()
      item = table.item(row, 0)
      if currentStructure.lower() != 'background' and item:
        labels.append(item.text())
    self.get('VolumeRenderLabelsLineEdit').setText(', '.join(str(val) for val in labels))

  def getVolumeRenderLabels(self):
    labels = self.get('VolumeRenderLabelsLineEdit').text.split(', ')
    labels = filter(lambda x: x != '', labels)
    return labels

  def updateVolumeRenderLabels(self):
    """ Update the LUT used to volume render the labelmap
    """
    if not self.get('VolumeRenderCheckBox').isChecked():
      return
    volumeNode = self.get('VolumeRenderInputNodeComboBox').currentNode()
    logic = slicer.modules.volumerendering.logic()
    displayNode = logic.GetFirstVolumeRenderingDisplayNode(volumeNode)
    volumePropertyNode = displayNode.GetVolumePropertyNode()
    opacities = volumePropertyNode.GetScalarOpacity()
    labels = self.getVolumeRenderLabels()
    for i in range(opacities.GetSize()):
      node = [0, 0, 0, 0]
      opacities.GetNodeValue(i, node)
      if (str(i) in labels) or (i != 0 and len(labels) == 0):
        node[1] = 0.5
        node[3] = 1
      else:
        node[1] = 0
        node[3] = 1
      opacities.SetNodeValue(i, node)
    opacities.Modified()

  def runVolumeRender(self, show):
    """Start/stop to volume render a volume"""
    volumeNode = self.get('VolumeRenderInputNodeComboBox').currentNode()
    logic = slicer.modules.volumerendering.logic()
    displayNode = logic.GetFirstVolumeRenderingDisplayNode(volumeNode)
    if not show:
      if displayNode == None:
        return
      displayNode.SetVisibility(0)
    else:
      volumeRenderingLogic = slicer.modules.volumerendering.logic()
      if displayNode == None:
        displayNode = volumeRenderingLogic.CreateVolumeRenderingDisplayNode()
        slicer.mrmlScene.AddNode(displayNode)
        displayNode.UnRegister(volumeRenderingLogic)
        volumeRenderingLogic.UpdateDisplayNodeFromVolumeNode(displayNode, volumeNode)
        volumeNode.AddAndObserveDisplayNodeID(displayNode.GetID())
      else:
        volumeRenderingLogic.UpdateDisplayNodeFromVolumeNode(displayNode, volumeNode)
      self.updateVolumeRenderLabels()
      volumePropertyNode = displayNode.GetVolumePropertyNode()
      volumeProperty = volumePropertyNode.GetVolumeProperty()
      volumeProperty.SetShade(0)
      displayNode.SetVisibility(1)
      self.onCropVolumeRender(self.get('VolumeRenderCropCheckBox').checked)

  def onCropVolumeRender(self, crop):
    volumeNode = self.get('VolumeRenderInputNodeComboBox').currentNode()
    if volumeNode == None:
      return
    logic = slicer.modules.volumerendering.logic()
    displayNode = logic.GetFirstVolumeRenderingDisplayNode(volumeNode)
    if displayNode == None:
      return
    roiNode = displayNode.GetROINode()
    roiNode.SetDisplayVisibility(crop)
    displayNode.SetCroppingEnabled(crop)

  def openVolumeRenderModule(self):
    self.openModule('VolumeRendering')

  #----------------------------------------------------------------------------
  # 1) Adjust
  #----------------------------------------------------------------------------

  def initAdjustPage(self):
    # Init color node combo box <=> make 'Generic Colors' labelmap visible
    model = self.get('LabelmapColorNodeComboBox').sortFilterProxyModel()
    visibleNodeIDs = []
    visibleNodeIDs.append(slicer.mrmlScene.GetFirstNodeByName('GenericAnatomyColors').GetID())
    model.visibleNodeIDs = visibleNodeIDs

    # LPS <-> RAS Transform
    transformMenu = qt.QMenu(self.get('LPSRASTransformPushButton'))
    a = transformMenu.addAction('Left <-> Right')
    a.setToolTip('Switch the volume orientation from Left to Right')
    a.connect('triggered(bool)', self.runLRTransform)
    a = transformMenu.addAction('Posterior <-> Anterior')
    a.setToolTip('Switch the volume orientation from Posterior to Anterior')
    a.connect('triggered(bool)', self.runPATransform)
    a = transformMenu.addAction('Superior <-> Inferior')
    a.setToolTip('Switch the volume orientation from Superior to Inferior')
    a.connect('triggered(bool)', self.runSITransform)
    self.get('LPSRASTransformPushButton').setMenu(transformMenu)
    a = transformMenu.addAction('Center')
    a.setToolTip('Center volume on (0,0,0)')
    a.connect('triggered(bool)', self.runCenter)
    self.get('LPSRASTransformPushButton').setMenu(transformMenu)

    self.get('LabelMapApplyColorNodePushButton').visible = False

    self.initLabelmap()

  def validateAdjustPage(self, validateSections = True):
    if validateSections:
      self.validateLabelmap()
    valid = self.get('LabelmapCollapsibleGroupBox').property('valid')
    self.get('NextPageToolButton').enabled = not self.isWorkflow(0) or valid

  def openAdjustPage(self):
    # Switch to 3D View only
    slicer.app.layoutManager().setLayout(slicer.vtkMRMLLayoutNode.SlicerLayoutFourUpView)

  #----------------------------------------------------------------------------
  #     a) Labelmap
  def initLabelmap(self):
    self.validateLabelmap()

  def updateLabelmap(self, node, event):
    volumeNode = self.get('LabelmapVolumeNodeComboBox').currentNode()
    if node != volumeNode and node != volumeNode.GetDisplayNode():
      return
    self.setupLabelmap(volumeNode)
    self.setupMergeLabels(volumeNode)

  def setupLabelmap(self, volumeNode):
    if volumeNode == None:
      return

    # Labelmapcolornode should get its scene before the volume node selector
    # gets it. That way, setCurrentNode can work at first
    self.get('LabelmapColorNodeComboBox').setCurrentNode(volumeNode.GetDisplayNode().GetColorNode())
    self.addObserver(volumeNode, 'ModifiedEvent', self.updateLabelmap)
    self.addObserver(volumeNode.GetDisplayNode(), 'ModifiedEvent', self.updateLabelmap)

  def validateLabelmap(self):
    volumeNode = self.get('LabelmapVolumeNodeComboBox').currentNode()
    colorNode = self.get('LabelmapColorNodeComboBox').currentNode()
    valid = volumeNode != None and colorNode != None
    self.get('LabelmapCollapsibleGroupBox').setProperty('valid', valid)
    if valid:
      self.get('VolumeRenderInputNodeComboBox').setCurrentNode(
        self.get('LabelmapVolumeNodeComboBox').currentNode())
    self.validateAdjustPage(validateSections = False)

  def loadLabelmapVolumeNode(self):
    self.loadFile('Volume/Labelmap to reposition', 'VolumeFile', self.get('LabelmapVolumeNodeComboBox'))

  def loadLabelmapColorNode(self):
    self.loadFile('Tissue/Color file', 'ColorTableFile', self.get('LabelmapColorNodeComboBox'))

  def applyColorNode(self):
    volumeNode = self.get('LabelmapVolumeNodeComboBox').currentNode()
    if volumeNode == None:
      self.validateLabelmap()
      return

    colorNode = self.get('LabelmapColorNodeComboBox').currentNode()
    volumesLogic = slicer.modules.volumes.logic()

    wasModifying = volumeNode.StartModify()
    volumesLogic.SetVolumeAsLabelMap(volumeNode, colorNode != None) # Greyscale is None

    labelmapDisplayNode = volumeNode.GetDisplayNode()
    if colorNode != None:
      labelmapDisplayNode.SetAndObserveColorNodeID(colorNode.GetID())
    volumeNode.EndModify(wasModifying)

    # We can't just use a regular qt signal/slot connection because the input
    # node might not be a labelmap at the time it becomes current, which would
    # not show up in the combobox.
    self.get('MergeLabelsInputNodeComboBox').setCurrentNode(volumeNode)
    self.setupMergeLabels(volumeNode)

    self.validateLabelmap()

  def openLabelmapModule(self):
    self.openModule('Volumes')

  #    b) Transform
  def runLPSRASTransform(self):
    self.runTransform((-1.0, 0.0, 0.0, 0.0,
                        0.0, -1.0, 0.0, 0.0,
                        0.0, 0.0, 1.0, 0.0,
                        0.0, 0.0, 0.0, 1.0))

  def runLRTransform(self):
    self.runTransform((-1.0, 0.0, 0.0, 0.0,
                        0.0, 1.0, 0.0, 0.0,
                        0.0, 0.0, 1.0, 0.0,
                        0.0, 0.0, 0.0, 1.0))

  def runPATransform(self):
    self.runTransform((1.0, 0.0, 0.0, 0.0,
                       0.0, -1.0, 0.0, 0.0,
                       0.0, 0.0, 1.0, 0.0,
                       0.0, 0.0, 0.0, 1.0))

  def runSITransform(self):
    self.runTransform((1.0, 0.0, 0.0, 0.0,
                       0.0, 1.0, 0.0, 0.0,
                       0.0, 0.0, -1.0, 0.0,
                       0.0, 0.0, 0.0, 1.0))

  def runTransform(self, matrix):
    volumeNode = self.get('LabelmapVolumeNodeComboBox').currentNode()
    if volumeNode == None:
      return

    transform = vtk.vtkMatrix4x4()
    transform.DeepCopy(matrix)

    volumeNode.ApplyTransformMatrix(transform)
    volumeNode.Modified()

  def runCenter(self):
    volumeNode = self.get('LabelmapVolumeNodeComboBox').currentNode()
    volumesLogic = slicer.modules.volumes.logic()
    if volumesLogic != None and volumeNode != None:
      volumesLogic.CenterVolume(volumeNode)
    # need to refresh the views
    self.reset3DViews()
    self.resetSliceViews()

  #----------------------------------------------------------------------------
  # 2) Extract
  #----------------------------------------------------------------------------
  def initExtractPage(self):
    self.initMergeLabels()
    self.initPadImage()

  def validateExtractPage(self, validateSections = True):
    if validateSections:
      self.validateMergeLabels()
      self.validatePadImage()
    valid = self.get('PadImageCollapsibleGroupBox').property('valid')
    self.get('NextPageToolButton').enabled = not self.isWorkflow(0) or valid

  def openExtractPage(self):
    pass

  #----------------------------------------------------------------------------
  #    a) Merge Labels
  def initMergeLabels(self):
    self.setupMergeLabels(self.get('MergeLabelsInputNodeComboBox').currentNode())
    self.validateMergeLabels()

  def updateMergeLabels(self, node, event):
    volumeNode = self.get('MergeLabelsInputNodeComboBox').currentNode()
    if volumeNode == None or (node.IsA('vtkMRMLScalarVolumeNode') and node != volumeNode):
      return
    elif node.IsA('vtkMRMLVolumeDisplayNode'):
      if node != volumeNode.GetDisplayNode():
        return
    self.setupMergeLabels(volumeNode)

  def setupMergeLabels(self, volumeNode):
    if volumeNode == None or not volumeNode.GetLabelMap():
      return
    labelmapDisplayNode = volumeNode.GetDisplayNode()
    self.removeObservers(self.updateMergeLabels)
    colorNode = labelmapDisplayNode.GetColorNode()

    table = self.get('LabelsTableWidget')
    if colorNode == None: # No color node -> empty columns
      for row in range(table.rowCount):
        for column in range(table.columnCount()):
          table.item(row, column).setText('')

    else:
      nonMuscleLabels = []
      for row in range(table.rowCount):
        currentStructure = table.verticalHeaderItem(row).text()
        currentStructure = currentStructure.lower()

        # Get labels
        labels = {}
        for equivalentStructure in self.equivalentLabelStructures[currentStructure]:
          labels.update(self.searchLabels(colorNode, equivalentStructure))

        # Get corresponding best label
        if currentStructure == 'background':
          labelNames = ['air']
        else:
          labelNames = [currentStructure]
        try:
          labelNames.append(self.equivalentLabelStructures[currentStructure + 'bestlabel'])
        except KeyError:
          pass # Do nothing
        label = self.bestLabel(labels, labelNames)

        table.item(row, 0).setText(label)
        table.item(row, 1).setText(', '.join(str( val ) for val in labels.keys()))

        if currentStructure != 'muscle':
          nonMuscleLabels.extend(labels.keys())

      # Now the muscle case. Muscle has all the labels but the one already selected
      muscleLabels = []
      for l in range(colorNode.GetNumberOfColors()):
        if l not in nonMuscleLabels:
          muscleLabels.append(l)
      table.item(2, 1).setText(', '.join(str( val ) for val in muscleLabels))

      self.createMergeLabelsOutput(volumeNode)
      self.addObserver(volumeNode, 'ModifiedEvent', self.updateMergeLabels)
      self.addObserver(labelmapDisplayNode, 'ModifiedEvent', self.updateMergeLabels)
    self.validateMergeLabels()

  def validateMergeLabels(self):
    cliNode = self.getCLINode(slicer.modules.changelabel)
    valid = (cliNode.GetStatusString() == 'Completed')
    self.get('MergeLabelsOutputNodeToolButton').enabled = valid
    self.get('MergeLabelsSaveToolButton').enabled = valid
    self.get('MergeLabelsCollapsibleGroupBox').setProperty('valid',valid)
    if valid:
      self.get('VolumeRenderInputNodeComboBox').setCurrentNode(
        self.get('MergeLabelsOutputNodeComboBox').currentNode())

    enablePadImage = not self.isWorkflow(0) or valid
    self.get('PadImageCollapsibleGroupBox').collapsed = not enablePadImage
    self.get('PadImageCollapsibleGroupBox').setEnabled(enablePadImage)

  def searchLabels(self, colorNode, label):
    """ Search the color node for all the labels that contain the word 'label'
    """
    labels = {}
    for index in range(colorNode.GetNumberOfColors()):
      if label in colorNode.GetColorName(index).lower():
        labels[index] = colorNode.GetColorName(index)
    return labels

  def bestLabel(self, labels, labelNames):
    """ Return the label from a [index, colorName] map that fits the best the
         label name
    """
    bestLabels = labels
    if (len(bestLabels) == 0):
      return -1

    labelIndex = 0
    for labelName in labelNames:
      newBestLabels = {}
      for key in bestLabels.keys():
        startswith = bestLabels[key].lower().startswith(labelName)
        contains = labelName in bestLabels[key].lower()
        if (labelIndex == 0 and startswith) or (labelIndex > 0 and contains):
          newBestLabels[key] = bestLabels[key]
      if len(newBestLabels) == 1:
        return newBestLabels.keys()[0]
      bestLabels = newBestLabels
      labelIndex = labelIndex + 1
    return bestLabels.keys()[0]

  def createMergeLabelsOutput(self, node):
    """ Make sure the output scalar volume node is a node with a -posed suffix.
        Note that the merged volume is used only by the model makers. This
        Should not be used by the PoseLabelmap filter.
    """
    if node == None or self.IsSetup:
      return
    # Don't create the node if the name already contains "merged"
    if node.GetName().lower().find('merged') != -1:
      return
    nodeName = '%s-merged' % node.GetName()
    # make sure such node does not already exist.
    mergedNode = self.getFirstNodeByNameAndClass(nodeName, 'vtkMRMLScalarVolumeNode')
    if mergedNode == None:
      self.get('MergeLabelsOutputNodeComboBox').selectNodeUponCreation = False
      newNode = self.get('MergeLabelsOutputNodeComboBox').addNode()
      self.get('MergeLabelsOutputNodeComboBox').selectNodeUponCreation = True
      newNode.SetName(nodeName)
      mergedNode = newNode

    self.get('MergeLabelsOutputNodeComboBox').setCurrentNode(mergedNode)

  def mergeLabelsParameters(self):
    parameters = {}
    parameters["InputVolume"] = self.get('MergeLabelsInputNodeComboBox').currentNode()
    parameters["OutputVolume"] = self.get('MergeLabelsOutputNodeComboBox').currentNode()

    inputLabels = ''
    inputLabelNumber = ''
    outputLabels = ''
    for row in range(self.get('LabelsTableWidget').rowCount):
      labelsItem = self.get('LabelsTableWidget').item(row, 1)
      outputItem = self.get('LabelsTableWidget').item(row, 0)
      if labelsItem and labelsItem.text() != '' and outputItem and outputItem.text() != '':
        labels = labelsItem.text()
        inputLabelNumber = inputLabelNumber + str(len(labels.split(','))) + ','
        inputLabels = inputLabels + labels + ','
        outputLabels = outputLabels + outputItem.text() + ','

    parameters["InputLabelNumber"] = inputLabelNumber
    parameters["InputLabel"] = inputLabels
    parameters["OutputLabel"] = outputLabels
    return parameters

  def runMergeLabels(self, run):
    if run:
      cliNode = self.getCLINode(slicer.modules.changelabel)
      parameters = self.mergeLabelsParameters()
      self.get('MergeLabelsApplyPushButton').setChecked(True)
      self.observeCLINode(cliNode, self.onMergeLabelsCLIModified)
      cliNode = slicer.cli.run(slicer.modules.changelabel, cliNode, parameters, wait_for_completion = False)
    else:
      cliNode = self.observer(self.StatusModifiedEvent, self.onMergeLabelsCLIModified)
      self.get('MergeLabelsApplyPushButton').enabled = False
      cliNode.Cancel()

  def onMergeLabelsCLIModified(self, cliNode, event):
    if cliNode.GetStatusString() == 'Completed':
      # apply label map
      newNode = self.get('MergeLabelsOutputNodeComboBox').currentNode()
      if newNode != None:
        displayNode = newNode.GetDisplayNode()
        if displayNode == None:
          volumesLogic = slicer.modules.volumes.logic()
          volumesLogic.SetVolumeAsLabelMap(newNode, 1)
          displayNode = newNode.GetDisplayNode()
        colorNode = self.get('LabelmapColorNodeComboBox').currentNode()
        if displayNode != None and colorNode != None:
          displayNode.SetAndObserveColorNodeID(colorNode.GetID())
      self.validateMergeLabels()

    if not cliNode.IsBusy():
      self.get('MergeLabelsApplyPushButton').setChecked(False)
      self.get('MergeLabelsApplyPushButton').enabled = True
      print 'MergeLabels %s' % cliNode.GetStatusString()
      self.removeObservers(self.onMergeLabelsCLIModified)

  def saveMergeLabelsVolumeNode(self):
    self.saveFile('Merged label volume', 'VolumeFile', '.mha', self.get('MergeLabelsOutputNodeComboBox'))

  def openMergeLabelsModule(self):
    self.openModule('ChangeLabel')

    cliNode = self.getCLINode(slicer.modules.changelabel)
    parameters = self.mergeLabelsParameters()
    slicer.cli.setNodeParameters(cliNode, parameters)

  def getMergedLabel(self, structure):
    '''Returns the label of the given structure as a string'''
    table = self.get('LabelsTableWidget')
    for row in range(table.rowCount):
      currentStructure = table.verticalHeaderItem(row).text()
      if currentStructure.lower() == structure:
        return self.get('LabelsTableWidget').item(row, 0).text()

  #----------------------------------------------------------------------------
  #    b) Pad Image
  def initPadImage(self):
    self.setupPadImage(self.get('PadImageInputNodeComboBox').currentNode())
    self.validatePadImage()

  def updatePadImage(self, node, event):
    volumeNode = self.get('PadImageInputNodeComboBox').currentNode()
    if volumeNode == None or (node.IsA('vtkMRMLScalarVolumeNode') and node != volumeNode):
      return
    elif node.IsA('vtkMRMLVolumeDisplayNode'):
      if node != volumeNode.GetDisplayNode():
        return
    self.setupPadImage(volumeNode)

  def setupPadImage(self, volumeNode):
    if volumeNode == None or not volumeNode.GetLabelMap():
      return
    self.removeObservers(self.updatePadImage)

    self.createPadImageOutput(volumeNode)
    self.addObserver(volumeNode, 'ModifiedEvent', self.updatePadImage)
    self.validatePadImage()

  def validatePadImage(self):
    cliNode = self.getCLINode(slicer.modules.padimage)
    valid = (cliNode.GetStatusString() == 'Completed')
    self.get('PadImageOutputNodeToolButton').enabled = valid
    self.get('PadImageSaveToolButton').enabled = valid
    self.get('PadImageCollapsibleGroupBox').setProperty('valid',valid)

    self.validateExtractPage(validateSections = False)

  def createPadImageOutput(self, node):
    """ Make sure the output scalar volume node is a node with a -padded suffix.
        Note that the padded volume is used only by the merge labels module. This
        should not be used by the PoseLabelmap filter.
    """
    if node == None or self.IsSetup:
      return
    # Don't create the node if the name already contains "padded"
    if node.GetName().lower().find('padded') != -1:
      return
    nodeName = '%s-padded' % node.GetName()
    # make sure such node does not already exist.
    paddedNode = self.getFirstNodeByNameAndClass(nodeName, 'vtkMRMLScalarVolumeNode')
    if paddedNode == None:
      self.get('PadImageOutputNodeComboBox').selectNodeUponCreation = False
      newNode = self.get('PadImageOutputNodeComboBox').addNode()
      self.get('PadImageOutputNodeComboBox').selectNodeUponCreation = True
      newNode.SetName(nodeName)
      paddedNode = newNode

    self.get('PadImageOutputNodeComboBox').setCurrentNode(paddedNode)

  def padImageParameters(self):
    parameters = {}
    parameters["InputVolume"] = self.get('PadImageInputNodeComboBox').currentNode()
    parameters["OutputVolume"] = self.get('PadImageOutputNodeComboBox').currentNode()

    parameters["PadValue"] = self.get('PadImageValueSpinBox').value
    parameters["PadThickness"] = self.get('PadImageThicknessSpinBox').value
    return parameters

  def runPadImage(self, run):
    if run:
      cliNode = self.getCLINode(slicer.modules.padimage)
      parameters = self.padImageParameters()
      self.get('PadImageApplyPushButton').setChecked(True)
      self.observeCLINode(cliNode, self.onPadImageCLIModified)
      cliNode = slicer.cli.run(slicer.modules.padimage, cliNode, parameters, wait_for_completion = False)
    else:
      cliNode = self.observer(self.StatusModifiedEvent, self.onPadImageCLIModified)
      self.get('PadImageApplyPushButton').enabled = False
      cliNode.Cancel()

  def onPadImageCLIModified(self, cliNode, event):
    if cliNode.GetStatusString() == 'Completed':
      # apply label map
      newNode = self.get('PadImageOutputNodeComboBox').currentNode()
      if newNode != None:
        displayNode = newNode.GetDisplayNode()
        if displayNode == None:
          volumesLogic = slicer.modules.volumes.logic()
          volumesLogic.SetVolumeAsLabelMap(newNode, 1)
          displayNode = newNode.GetDisplayNode()
        colorNode = self.get('LabelmapColorNodeComboBox').currentNode()
        if displayNode != None and colorNode != None:
          displayNode.SetAndObserveColorNodeID(colorNode.GetID())
      self.validatePadImage()

    if not cliNode.IsBusy():
      self.get('PadImageApplyPushButton').setChecked(False)
      self.get('PadImageApplyPushButton').enabled = True
      print 'PadImage %s' % cliNode.GetStatusString()
      self.removeObservers(self.onPadImageCLIModified)

  def savePadImageVolumeNode(self):
    self.saveFile('Padded volume', 'VolumeFile', '.mha', self.get('PadImageOutputNodeComboBox'))

  def openPadImageModule(self):
    self.openModule('PadImage')

    cliNode = self.getCLINode(slicer.modules.padimage)
    parameters = self.padImageParameters()
    slicer.cli.setNodeParameters(cliNode, parameters)

  #----------------------------------------------------------------------------
  # 3) Mesh
  #----------------------------------------------------------------------------
  def initMeshPage(self):
    self.initCreateMesh()
    self.initExtractBone()
    self.initExtractSkin()

  def validateMeshPage(self, validateSections = True):
    if validateSections:
      self.validateCreateTetrahedralMesh()
      self.validateExtractBone()
      self.validateExtractSkin()
    valid = self.get('SkinModelMakerCollapsibleGroupBox').property('valid')
    self.get('NextPageToolButton').enabled = not self.isWorkflow(0) or valid

  def openMeshPage(self):
    pass

  #----------------------------------------------------------------------------
  #    a) Create  mesh
  def initCreateMesh(self):
    self.validateCreateTetrahedralMesh()

  def validateCreateTetrahedralMesh(self):
    cliNode = self.getCLINode(slicer.modules.createtetrahedralmesh)
    valid = (cliNode.GetStatusString() == 'Completed'
            and self.get('CreateMeshOutputNodeComboBox').currentNode())

    self.get('CreateMeshOutputToolButton').enabled = valid
    self.get('CreateMeshToolButton').enabled = valid
    self.get('CreateMeshCollapsibleGroupBox').setProperty('valid',valid)

    enableExtractBone = not self.isWorkflow(0) or valid
    self.get('ExtractBoneCollapsibleGroupBox').collapsed = not enableExtractBone
    self.get('ExtractBoneCollapsibleGroupBox').setEnabled(enableExtractBone)

    self.validateMeshPage(validateSections = False)

  def createMeshOutput(self, node):
    if node == None or self.IsSetup:
      return
    # Don't create the node if the name already contains "tetmesh"
    if node.GetName().lower().find('tetmesh') != -1:
      return
    nodeName = '%s-tetmesh' % node.GetName()
    # make sure such node does not already exist.
    meshNode = self.getFirstNodeByNameAndClass(nodeName, 'vtkMRMLModelNode')
    if meshNode == None:
      self.get('CreateMeshOutputNodeComboBox').selectNodeUponCreation = False
      newNode = self.get('CreateMeshOutputNodeComboBox').addNode()
      self.get('CreateMeshOutputNodeComboBox').selectNodeUponCreation = True
      newNode.SetName(nodeName)
      meshNode = newNode

    self.get('CreateMeshOutputNodeComboBox').setCurrentNode(meshNode)

  def createMeshParameters(self):
    parameters = {}
    parameters["InputVolume"] = self.get('CreateMeshInputNodeComboBox').currentNode()
    parameters["OutputMesh"] = self.get('CreateMeshOutputNodeComboBox').currentNode()
<<<<<<< HEAD
=======
    parameters["padding"] = self.get('CreateMeshPadImageCheckBox').isChecked()
>>>>>>> b0467c37
    parameters["verbose"] = False
    return parameters

  def runCreateMesh(self, run):
    if run:
      cliNode = self.getCLINode(slicer.modules.createtetrahedralmesh)
      parameters = self.createMeshParameters()
      self.get('CreateMeshPushButton').setChecked(True)
      self.observeCLINode(cliNode, self.onCreateMeshCLIModified)
      cliNode = slicer.cli.run(slicer.modules.createtetrahedralmesh, cliNode, parameters, wait_for_completion = False)
    else:
      cliNode = self.observer(self.StatusModifiedEvent, self.onCreateMeshCLIModified)
      self.get('CreateMeshPushButton').enabled = False
      cliNode.Cancel()

  def onCreateMeshCLIModified(self, cliNode, event):
    if cliNode.GetStatusString() == 'Completed':
      # Set color
      newNode = self.get('CreateMeshOutputNodeComboBox').currentNode()
      newNodeDisplayNode = newNode.GetModelDisplayNode()
      colorNode = self.get('CreateMeshInputNodeComboBox').currentNode().GetDisplayNode().GetColorNode()
      if newNodeDisplayNode and colorNode:
        newNodeDisplayNode.SetActiveScalarName('Labels')
        newNodeDisplayNode.SetActiveAttributeLocation(1) # Labels is a cell data array
        newNodeDisplayNode.SetScalarVisibility(True)
        newNodeDisplayNode.SetAndObserveColorNodeID(colorNode.GetID())
        newNodeDisplayNode.UpdatePolyDataPipeline()

      # Reset camera
      self.reset3DViews()

      self.validateCreateTetrahedralMesh()

    if not cliNode.IsBusy():
      self.get('CreateMeshPushButton').setChecked(False)
      self.get('CreateMeshPushButton').enabled = True
      print 'CreateMesh %s' % cliNode.GetStatusString()
      self.removeObservers(self.onCreateMeshCLIModified)

  def saveMeshNode(self):
    self.saveFile('Tetrahedral Mesh', 'ModelFile', '.vtk', self.get('CreateMeshOutputNodeComboBox'))

  def openCreateMeshModule(self):
    self.openModule('CreateTetrahedralMesh')

    cliNode = self.getCLINode(slicer.modules.createtetrahedralmesh)
    parameters = self.createMeshParameters()
    slicer.cli.setNodeParameters(cliNode, parameters)

  #----------------------------------------------------------------------------
  #    b) Extract bone
  def initExtractBone(self):
    self.validateExtractBone()

  def validateExtractBone(self):
    cliNode = self.getCLINode(slicer.modules.volumematerialextractor)
    valid = (cliNode.GetStatusString() == 'Completed'
            and self.get('ExtractBoneOutputComboBox').currentNode())

    self.get('ExtractBoneOutputToolButton').enabled = valid
    self.get('ExtractBoneToolButton').enabled = valid
    self.get('ExtractBoneCollapsibleGroupBox').setProperty('valid',valid)

    enableExtractSkin = not self.isWorkflow(0) or valid
    self.get('SkinModelMakerCollapsibleGroupBox').collapsed = not enableExtractSkin
    self.get('SkinModelMakerCollapsibleGroupBox').setEnabled(enableExtractSkin)

    self.validateMeshPage(validateSections = False)

  def createExtractBoneOutput(self, node):
    if node == None or self.IsSetup:
      return
    # Don't create the node if the name already contains "bones"
    if node.GetName().lower().find('bones') != -1:
      return
    nodeName = '%s-bones' % node.GetName()
    # make sure such node does not already exist.
    meshNode = self.getFirstNodeByNameAndClass(nodeName, 'vtkMRMLModelNode')
    if meshNode == None:
      self.get('ExtractBoneOutputComboBox').selectNodeUponCreation = False
      newNode = self.get('ExtractBoneOutputComboBox').addNode()
      self.get('ExtractBoneOutputComboBox').selectNodeUponCreation = True
      newNode.SetName(nodeName)
      meshNode = newNode

    self.get('ExtractBoneOutputComboBox').setCurrentNode(meshNode)

  def extractBoneParameters(self):
    parameters = {}
    parameters["InputTetMesh"] = self.get('ExtractBoneInputComboBox').currentNode()
    parameters["OutputTetMesh"] = self.get('ExtractBoneOutputComboBox').currentNode()
    parameters["MaterialLabel"] = self.get('ExtractBoneMaterialSpinBox').value

    return parameters

  def runExtractBone(self, run):
    if run:
      cliNode = self.getCLINode(slicer.modules.volumematerialextractor)
      parameters = self.extractBoneParameters()
      self.get('ExtractBonePushButton').setChecked(True)
      self.observeCLINode(cliNode, self.onExtractBoneCLIModified)
      cliNode = slicer.cli.run(slicer.modules.volumematerialextractor, cliNode, parameters, wait_for_completion = False)
    else:
      cliNode = self.observer(self.StatusModifiedEvent, self.onExtractBoneCLIModified)
      self.get('ExtractBonePushButton').enabled = False
      cliNode.Cancel()

  def onExtractBoneCLIModified(self, cliNode, event):
    if cliNode.GetStatusString() == 'Completed':
      # Hide input
      inputMesh = self.get('ExtractBoneInputComboBox').currentNode()
      displayNode = inputMesh.GetDisplayNode()
      if displayNode != None:
        displayNode.SetVisibility(False)

      # Set color
      newNode = self.get('ExtractBoneOutputComboBox').currentNode()
      newNodeDisplayNode = newNode.GetModelDisplayNode()
      colorNode = self.get('CreateMeshInputNodeComboBox').currentNode().GetDisplayNode().GetColorNode()
      if colorNode:
        color = [0, 0, 0]
        lookupTable = colorNode.GetLookupTable().GetColor(self.get('ExtractBoneMaterialSpinBox').value, color)
        newNodeDisplayNode.SetColor(color)

      # Set Clip intersection ON
      newNodeDisplayNode.SetSliceIntersectionVisibility(1)

      # Reset camera
      self.reset3DViews()

      self.validateExtractBone()

    if not cliNode.IsBusy():
      self.get('ExtractBonePushButton').setChecked(False)
      self.get('ExtractBonePushButton').enabled = True
      print 'Extract Bone %s' % cliNode.GetStatusString()
      self.removeObservers(self.onExtractBoneCLIModified)

  def saveExtractBone(self):
    self.saveFile('Bone Mesh', 'ModelFile', '.vtk', self.get('ExtractBoneOutputComboBox'))

  def openExtractBoneModule(self):
    self.openModule('VolumeMaterialExtractor')

    cliNode = self.getCLINode(slicer.modules.volumematerialextractor)
    parameters = self.extractBoneParameters()
    slicer.cli.setNodeParameters(cliNode, parameters)

  def onBoneMaterialChanged(self):
    try:
      value = int(self.getMergedLabel('bone'))
    except ValueError:
      value = 0
    self.get('ExtractBoneMaterialSpinBox').value = value

  #----------------------------------------------------------------------------
  #    c) Extract skin
  def initExtractSkin(self):
    import SkinModelMaker

    self.SkinModelMakerLogic = SkinModelMaker.SkinModelMakerLogic()
    self.validateExtractSkin()

  def validateExtractSkin(self):
    cliNode = self.getCLINode(slicer.modules.grayscalemodelmaker)
    valid = cliNode.GetStatusString() == 'Completed'
    self.get('SkinModelMakerOutputNodeToolButton').enabled = valid
    self.get('SkinModelMakerSaveToolButton').enabled = valid
    self.get('SkinModelMakerToggleVisiblePushButton').enabled = valid
    self.get('ArmaturesToggleVisiblePushButton').enabled = valid
    self.get('SkinModelMakerCollapsibleGroupBox').setProperty('valid',valid)
    self.validateExtractPage(validateSections = False)

    self.validateMeshPage(validateSections = False)

  def createExtractSkinOutput(self, node):
    if node == None or self.IsSetup:
      return
    # Don't create the node if the name already contains "skin"
    if node.GetName().lower().find('skin') != -1:
      return
    nodeName = '%s-skin' % node.GetName()
    # make sure such node does not already exist.
    meshNode = self.getFirstNodeByNameAndClass(nodeName, 'vtkMRMLModelNode')
    if meshNode == None:
      self.get('SkinModelMakerOutputNodeComboBox').selectNodeUponCreation = False
      newNode = self.get('SkinModelMakerOutputNodeComboBox').addNode()
      self.get('SkinModelMakerOutputNodeComboBox').selectNodeUponCreation = True
      newNode.SetName(nodeName)
      meshNode = newNode

    self.get('SkinModelMakerOutputNodeComboBox').setCurrentNode(meshNode)

  def extractSkinParameters(self):
    parameters = {}
    parameters["InputVolume"] = self.get('SkinModelMakerInputNodeComboBox').currentNode()
    parameters["OutputGeometry"] = self.get('SkinModelMakerOutputNodeComboBox').currentNode()
    parameters["BackgroundLabel"] = self.get('SkinModelMakerBackgroundLabelSpinBox').value
    parameters["SkinLabel"] = str(self.get('SkinModelMakerSkinLabelSpinBox').value)
    parameters["Decimate"] = True
    parameters["Spacing"] = '6,6,6'

    return parameters

  def runExtractSkin(self, run):
    if run:
      parameters = self.extractSkinParameters()
      self.get('SkinModelMakerApplyPushButton').setChecked(True)
      self.observeCLINode(self.SkinModelMakerLogic.GetCLINode(), self.onExtractSkinCLIModified)
      self.SkinModelMakerLogic.CreateSkinModel(parameters, wait_for_completion = False)
    else:
      self.get('SkinModelMakerApplyPushButton').enabled = False
      self.SkinModelMakerLogic.Cancel()

  def onExtractSkinCLIModified(self, cliNode, event):
    if cliNode.GetStatusString() == 'Completed':
      # Hide input
      input = self.get('SkinModelMakerInputNodeComboBox').currentNode()
      displayNode = input.GetDisplayNode()
      if displayNode != None:
        displayNode.SetVisibility(False)

      # Set opacity
      newNode = self.get('SkinModelMakerOutputNodeComboBox').currentNode()
      newNodeDisplayNode = newNode.GetModelDisplayNode()
      newNodeDisplayNode.SetOpacity(0.2)

      # Set color
      colorNode = self.get('CreateMeshInputNodeComboBox').currentNode().GetDisplayNode().GetColorNode()
      if colorNode:
        color = [0, 0, 0]
        lookupTable = colorNode.GetLookupTable().GetColor(self.get('SkinModelMakerSkinLabelSpinBox').value, color)
        newNodeDisplayNode.SetColor(color)

      # Set Clip intersection ON
      newNodeDisplayNode.SetSliceIntersectionVisibility(1)

      # Reset camera
      self.reset3DViews()

      self.validateExtractSkin()

    if not cliNode.IsBusy():
      self.get('SkinModelMakerApplyPushButton').setChecked(False)
      self.get('SkinModelMakerApplyPushButton').enabled = True
      print 'Extract Skin %s' % cliNode.GetStatusString()
      self.removeObservers(self.onExtractSkinCLIModified)

  def saveExtractSkin(self):
    self.saveFile('Bone Skin', 'ModelFile', '.vtk', self.get('SkinModelMakerOutputNodeComboBox'))

  def openModelsModule(self):
    self.openModule('Models')

  def openExtractSkinModule(self):
    self.openModule('SkinModelMaker')

    cliNode = self.getCLINode(slicer.modules.skinmodelmaker)
    parameters = self.extractSkinParameters()
    slicer.cli.setNodeParameters(cliNode, parameters)

  def onSkinMaterialChanged(self):
    try:
      value = int(self.getMergedLabel('skin'))
    except ValueError:
      value = 0
    self.get('SkinModelMakerSkinLabelSpinBox').value = value

  def onBackgroundMaterialChanged(self):
    try:
      value = int(self.getMergedLabel('background'))
    except ValueError:
      value = 0
    self.get('SkinModelMakerBackgroundLabelSpinBox').value = value

  #----------------------------------------------------------------------------
  # 4) Armature
  #----------------------------------------------------------------------------
  def initArmaturePage(self):
    self.initArmature()

  def validateArmaturePage(self, validateSections = True):
    if validateSections:
      self.validateArmature()
    valid = self.get('ArmaturesCollapsibleGroupBox').property('valid')
    self.get('NextPageToolButton').enabled = not self.isWorkflow(0) or valid

  def openArmaturePage(self):
    self.reset3DViews()
    # Switch to 3D View only
    manager = slicer.app.layoutManager()
    manager.setLayout(slicer.vtkMRMLLayoutNode.SlicerLayoutOneUp3DView)

  #----------------------------------------------------------------------------
  #  Armature
  def initArmature(self):
    presetComboBox = self.findWidget(slicer.modules.armatures.widgetRepresentation(), 'LoadArmatureFromModelComboBox')
    for i in range(presetComboBox.count):
      text = presetComboBox.itemText(i)
      if text:
        self.get('ArmaturesPresetComboBox').addItem( text )
      else:
        self.get('ArmaturesPresetComboBox').insertSeparator(self.get('ArmaturesPresetComboBox').count)
    self.get('ArmaturesPresetComboBox').setCurrentIndex(-1)
    self.validateArmature()

  def validateArmature(self):
    valid = (self.get('ArmaturesArmatureNodeComboBox').currentNode() != None and
             self.get('ArmaturesArmatureNodeComboBox').currentNode().GetAssociatedNode() != None)
    self.get('ArmaturesCollapsibleGroupBox').setProperty('valid', valid)
    self.validateArmaturePage(validateSections = False)

  def setCurrentArmatureModelNode(self, armatureNode):
    if armatureNode != None:
      modelNode = armatureNode.GetAssociatedNode()
      if modelNode != None:
        self.get('VolumeSkinningAmartureNodeComboBox').setCurrentNode(modelNode)
      else:
        self.addObserver(armatureNode, 'ModifiedEvent', self.onArmatureNodeModified)
    self.validateArmature()

  def loadArmaturePreset(self, index):
    if index == -1:
      return
    presetComboBox = self.findWidget(slicer.modules.armatures.widgetRepresentation(), 'LoadArmatureFromModelComboBox')
    presetComboBox.setCurrentIndex(index)
    self.get('ArmaturesPresetComboBox').setCurrentIndex(-1)

  def onArmatureNodeAdded(self, armatureNode):
    self.get('ArmaturesArmatureNodeComboBox').setCurrentNode(armatureNode)
    name = 'armature'
    if self.get('LabelmapVolumeNodeComboBox').currentNode() != None:
      name = self.get('LabelmapVolumeNodeComboBox').currentNode().GetName() + '-armature'
    name = slicer.mrmlScene.GenerateUniqueName(name)
    armatureNode.SetName(name)

  def onArmatureNodeModified(self, armatureNode, event):
    '''This method can be called when a previously (or still) current armature
    node is modified but that did not have a model node at the time it was set
    current. It now try to recall the method that set the armature model to
    the model node comboboxes.'''
    self.removeObservers(self.onArmatureNodeModified)
    if self.get('ArmaturesArmatureNodeComboBox').currentNode() == armatureNode:
      self.setCurrentArmatureModelNode(armatureNode)

  def updateSkinNodeVisibility(self):
    skinNode = self.get('SkinModelMakerOutputNodeComboBox').currentNode()
    if skinNode:
      skinDisplayNode = skinNode.GetModelDisplayNode()
      if skinDisplayNode:
        skinDisplayNode.SetVisibility(not skinDisplayNode.GetVisibility())

  def loadArmatureNode(self):
    self.loadFile('Armature', 'ArmatureFile', self.get('ArmaturesArmatureNodeComboBox'))

  def saveArmatureNode(self):
    armatureNode = self.get('ArmaturesArmatureNodeComboBox').currentNode()
    modelNode = armatureNode.GetAssociatedNode()
    self.saveNode('Armature', 'ModelFile', '.vtk', modelNode)

  def openArmaturesModule(self):
    # Finaly open armature module
    self.openModule('Armatures')

  #----------------------------------------------------------------------------
  # 5) Skinning
  #----------------------------------------------------------------------------
  def initSkinningPage(self):
    self.initVolumeSkinning()
    self.initEditSkinnedVolume()

  def validateSkinningPage(self, validateSections = True):
    if validateSections:
      self.validateVolumeSkinning()
      self.validateEditSkinnedVolume()
    valid = self.get('EditSkinnedVolumeCollapsibleGroupBox').property('valid')
    self.get('NextPageToolButton').enabled = not self.isWorkflow(0) or valid

  def openSkinningPage(self):
    # Switch to FourUp
    slicer.app.layoutManager().setLayout(slicer.vtkMRMLLayoutNode.SlicerLayoutFourUpView)

    # Create output if necessary
    if not self.volumeSkinningCreateOutputConnected:
      self.get('VolumeSkinningInputVolumeNodeComboBox').connect('currentNodeChanged(vtkMRMLNode*)', self.createOutputSkinnedVolume)
      self.volumeSkinningCreateOutputConnected = True
    self.createOutputSkinnedVolume(self.get('VolumeSkinningInputVolumeNodeComboBox').currentNode())

  #----------------------------------------------------------------------------
  #  a) Volume Skinning
  def initVolumeSkinning(self):
    self.validateVolumeSkinning()

  def validateVolumeSkinning(self):
    cliNode = self.getCLINode(slicer.modules.volumeskinning)
    valid = cliNode.GetStatusString() == 'Completed'
    self.get('VolumeSkinningOutputVolumeNodeToolButton').enabled = valid
    self.get('VolumeSkinningSaveToolButton').enabled = valid
    self.get('VolumeSkinningCollapsibleGroupBox').setProperty('valid', valid)
    self.get('EditSkinnedVolumeGoToEditorPushButton').enabled = not self.isWorkflow(0) or valid

  def volumeSkinningParameters(self):
    parameters = {}
    parameters["RestVolume"] = self.get('VolumeSkinningInputVolumeNodeComboBox').currentNode()
    parameters["ArmaturePoly"] = self.get('VolumeSkinningAmartureNodeComboBox').currentNode()
    parameters["SkinnedVolume"] = self.get('VolumeSkinningOutputVolumeNodeComboBox').currentNode()
    #parameters["Padding"] = 1
    #parameters["Debug"] = False
    #parameters["ArmatureInRAS"] = False
    return parameters

  def runVolumeSkinning(self, run):
    if run:
      cliNode = self.getCLINode(slicer.modules.volumeskinning)
      parameters = self.volumeSkinningParameters()
      self.get('VolumeSkinningApplyPushButton').setChecked(True)
      self.observeCLINode(cliNode, self.onVolumeSkinningCLIModified)
      cliNode = slicer.cli.run(slicer.modules.volumeskinning, cliNode, parameters, wait_for_completion = False)
    else:
      cliNode = self.observer(self.StatusModifiedEvent, self.onVolumeSkinningCLIModified)
      self.get('VolumeSkinningApplyPushButton').enabled = False
      cliNode.Cancel()

  def onVolumeSkinningCLIModified(self, cliNode, event):
    if cliNode.GetStatusString() == 'Completed':
      self.validateVolumeSkinning()
    if not cliNode.IsBusy():
      self.get('VolumeSkinningApplyPushButton').setChecked(False)
      self.get('VolumeSkinningApplyPushButton').enabled = True
      print 'VolumeSkinning %s' % cliNode.GetStatusString()
      self.removeObservers(self.onVolumeSkinningCLIModified)

  def loadSkinningInputVolumeNode(self):
    self.loadLabelmapFile('Input volume', 'VolumeFile', self.get('VolumeSkinningInputVolumeNodeComboBox'))

  def saveSkinningVolumeNode(self):
    self.saveFile('Skinned volume', 'VolumeFile', '.mha', self.get('VolumeSkinningOutputVolumeNodeComboBox'))

  def openVolumeSkinningModule(self):
    self.openModule('VolumeSkinning')

    cliNode = self.getCLINode(slicer.modules.volumeskinning)
    parameters = self.volumeSkinningParameters()
    slicer.cli.setNodeParameters(cliNode, parameters)

  def createOutputSkinnedVolume(self, node):
    if node == None:
      return

    nodeName = '%s-skinned' % node.GetName()
    skinnedNode = self.getFirstNodeByNameAndClass(nodeName, 'vtkMRMLScalarVolumeNode')
    if skinnedNode == None:
      newNode = self.get('VolumeSkinningOutputVolumeNodeComboBox').addNode()
      newNode.SetName(nodeName)
    else:
      self.get('VolumeSkinningOutputVolumeNodeComboBox').setCurrentNode(skinnedNode)

  #----------------------------------------------------------------------------
  #    b) Edit skinned volume
  def initEditSkinnedVolume(self):
    self.validateEditSkinnedVolume()

  def validateEditSkinnedVolume(self):
    skinnedVolume = self.get('EditSkinnedVolumeNodeComboBox').currentNode()
    canEdit = False
    canSave = False
    if skinnedVolume != None:
      canEdit = skinnedVolume.GetDisplayNode() != None
      canSave = canEdit and skinnedVolume.GetModifiedSinceRead()
    self.get('EditSkinnedVolumeGoToEditorPushButton').enabled = canEdit
    self.get('EditSkinnedVolumeNodeSaveToolButton').enabled = canSave
    self.get('EditSkinnedVolumeSaveToolButton').enabled = canSave
    valid = canEdit
    self.get('EditSkinnedVolumeCollapsibleGroupBox').setProperty('valid', valid)
    if valid:
      self.get('VolumeRenderInputNodeComboBox').setCurrentNode(
        self.get('EditSkinnedVolumeNodeComboBox').currentNode())
      self.get('VolumeRenderLabelsLineEdit').text = ''
    self.validateSkinningPage(validateSections = False)

  def editSkinnedVolumeParameterChanged(self, skinnedVolume = None, event = None):
    self.removeObservers(self.editSkinnedVolumeParameterChanged)
    if skinnedVolume != None:
      self.addObserver(skinnedVolume, 'ModifiedEvent', self.editSkinnedVolumeParameterChanged)
    self.validateEditSkinnedVolume()

  def loadEditSkinnedVolumeNode(self):
    self.loadLabelmapFile('Skinning volume', 'VolumeFile', self.get('EditSkinnedVolumeNodeComboBox'))

  def saveEditSkinnedVolumeNode(self):
    self.saveFile('Skinned volume', 'VolumeFile', '.mha', self.get('EditSkinnedVolumeNodeComboBox'))

  def openEditorModule(self):
    self.removeObservers(self.editSkinnedVolumeParameterChanged)
    self.openModule('Editor')
    editorWidget = slicer.modules.editor.widgetRepresentation()
    masterVolumeNodeComboBox = editorWidget.findChild('qMRMLNodeComboBox')
    masterVolumeNodeComboBox.addAttribute('vtkMRMLScalarVolumeNode', 'LabelMap', 1)
    masterVolumeNodeComboBox.setCurrentNode(self.get('EditSkinnedVolumeNodeComboBox').currentNode())
    setButton = editorWidget.findChild('QPushButton')
    setButton.click()

  #----------------------------------------------------------------------------
  # 6) Weights
  #----------------------------------------------------------------------------
  def initWeightsPage(self):
    self.initComputeArmatureWeight()
    self.initEvalSurfaceWeight()
    self.initMaterialReader()

  def setDefaultPath(self, *args):
    defaultName = 'weights-%sx' % self.get('ComputeArmatureWeightScaleFactorSpinBox').value
    currentNode = self.get('ComputeArmatureWeightInputVolumeNodeComboBox').currentNode()
    if currentNode != None:
      defaultName = '%s-%s' % (currentNode.GetName(), defaultName)
    defaultPath = qt.QDir.home().absoluteFilePath(defaultName)
    self.get('ComputeArmatureWeightOutputPathLineEdit').setCurrentPath(defaultPath)
    # observe the input volume node in case its name is changed
    self.removeObservers(self.setDefaultPath)
    self.addObserver(currentNode, 'ModifiedEvent', self.setDefaultPath)

  def validateWeightsPage(self, validateSections = True):
    if validateSections:
      self.validateComputeArmatureWeight()
      self.validateEvalSurfaceWeight()
      self.validateMaterialReader()
    valid = self.get('MaterialReaderCollapsibleGroupBox').property('valid')
    self.get('NextPageToolButton').enabled = not self.isWorkflow(0) or valid

  def openWeightsPage(self):
    pass

  #----------------------------------------------------------------------------
  # a) Compute Armature Weight
  def initComputeArmatureWeight(self):
    self.validateComputeArmatureWeight()

  def validateComputeArmatureWeight(self):
    cliNode = self.getCLINode(slicer.modules.computearmatureweight)
    valid = cliNode.GetStatusString() == 'Completed'
    self.get('ComputeArmatureWeightCollapsibleGroupBox').setProperty('valid', valid)

    enableEvalWeight = not self.isWorkflow(0) or valid
    self.get('EvalSurfaceWeightCollapsibleGroupBox').collapsed = not enableEvalWeight
    self.get('EvalSurfaceWeightCollapsibleGroupBox').setEnabled(enableEvalWeight)

    self.validateWeightsPage(validateSections = False)

  def computeArmatureWeightParameters(self):
    parameters = {}
    parameters["RestLabelmap"] = self.get('ComputeArmatureWeightInputVolumeNodeComboBox').currentNode()
    parameters["ArmaturePoly"] = self.get('ComputeArmatureWeightAmartureNodeComboBox').currentNode()
    parameters["SkinnedVolume"] = self.get('ComputeArmatureWeightSkinnedVolumeVolumeNodeComboBox').currentNode()
    parameters["WeightDirectory"] = str(self.get('ComputeArmatureWeightOutputPathLineEdit').currentPath)
    parameters["BackgroundValue"] = self.get('ComputeArmatureWeightBackgroundSpinBox').value
    parameters["BoneLabel"] = self.get('ComputeArmatureWeightBoneSpinBox').value
    parameters["Padding"] = self.get('ComputeArmatureWeightPaddingSpinBox').value
    parameters["ScaleFactor"] = self.get('ComputeArmatureWeightScaleFactorSpinBox').value
    parameters["MaximumParenthoodDistance"] = '4'
    #parameters["FirstEdge"] = '0'
    #parameters["LastEdge"] = '-1'
    #parameters["BinaryWeight"] = False
    #parameters["SmoothingIteration"] = '10'
    #parameters["Debug"] = False
    parameters["RunSequential"] = True
    return parameters

  def runComputeArmatureWeight(self, run):
    if run:
      cliNode = self.getCLINode(slicer.modules.computearmatureweight)
      parameters = self.computeArmatureWeightParameters()
      if not qt.QDir(parameters["WeightDirectory"]).exists():
        answer = qt.QMessageBox.question(0, 'Create directory ?',
          'The path %s does not exist, do you want to create it ?' % parameters["WeightDirectory"],
          qt.QMessageBox.Yes | qt.QMessageBox.No | qt.QMessageBox.Cancel)
        if answer == qt.QMessageBox.Yes:
          qt.QDir(parameters["WeightDirectory"]).mkpath(parameters["WeightDirectory"])
        else:
          self.get('ComputeArmatureWeightApplyPushButton').setChecked(False)
          return
      self.get('ComputeArmatureWeightApplyPushButton').setChecked(True)
      self.observeCLINode(cliNode, self.onComputeArmatureWeightCLIModified)
      cliNode = slicer.cli.run(slicer.modules.computearmatureweight, cliNode, parameters, wait_for_completion = False)
    else:
      cliNode = self.observer(self.StatusModifiedEvent, self.onComputeArmatureWeightCLIModified)
      self.get('ComputeArmatureWeightApplyPushButton').enabled = False
      cliNode.Cancel()

  def onComputeArmatureWeightCLIModified(self, cliNode, event):
    if cliNode.GetStatusString() == 'Completed':
      # add path if not already added (bug fixed in CTK #b277f5d4)
      if self.get('ComputeArmatureWeightOutputPathLineEdit').findChild('QComboBox').findText(
        self.get('ComputeArmatureWeightOutputPathLineEdit').currentPath) == -1:
        self.get('ComputeArmatureWeightOutputPathLineEdit').addCurrentPathToHistory()
      self.validateComputeArmatureWeight()
    if not cliNode.IsBusy():
      self.get('ComputeArmatureWeightApplyPushButton').setChecked(False)
      self.get('ComputeArmatureWeightApplyPushButton').enabled = True
      print 'ComputeArmatureWeight %s' % cliNode.GetStatusString()
      self.removeObservers(self.onComputeArmatureWeightCLIModified)

  def openComputeArmatureWeightModule(self):
    self.openModule('ComputeArmatureWeight')

    cliNode = self.getCLINode(slicer.modules.computearmatureweight)
    parameters = self.computeArmatureWeightParameters()
    slicer.cli.setNodeParameters(cliNode, parameters)

  #----------------------------------------------------------------------------
  # b) Eval Weight
  def initEvalSurfaceWeight(self):
    self.validateEvalSurfaceWeight()

  def validateEvalSurfaceWeight(self):
    cliNode = self.getCLINode(slicer.modules.evalsurfaceweight)
    valid = cliNode.GetStatusString() == 'Completed'
    self.get('EvalSurfaceWeightCollapsibleGroupBox').setProperty('valid', valid)
    self.get('EvalSurfaceWeightOutputNodeToolButton').enabled = valid

    enableMaterialReader = not self.isWorkflow(0) or valid
    self.get('MaterialReaderCollapsibleGroupBox').collapsed = not enableMaterialReader
    self.get('MaterialReaderCollapsibleGroupBox').setEnabled(enableMaterialReader)

    self.validateWeightsPage(validateSections = False)

  def evalSurfaceWeightParameters(self):
    parameters = {}
    parameters["InputSurface"] = self.get('EvalSurfaceWeightInputNodeComboBox').currentNode()
    parameters["OutputSurface"] = self.get('EvalSurfaceWeightOutputNodeComboBox').currentNode()
    parameters["WeightDirectory"] = str(self.get('EvalSurfaceWeightWeightPathLineEdit').currentPath)
    #parameters["IsSurfaceInRAS"] = False
    #parameters["PrintDebug"] = False
    return parameters

  def runEvalSurfaceWeight(self, run):
    if run:
      cliNode = self.getCLINode(slicer.modules.evalsurfaceweight)
      parameters = self.evalSurfaceWeightParameters()
      self.get('EvalSurfaceWeightApplyPushButton').setChecked(True)
      self.observeCLINode(cliNode, self.onEvalSurfaceWeightCLIModified)
      cliNode = slicer.cli.run(slicer.modules.evalsurfaceweight, cliNode, parameters, wait_for_completion = False)
    else:
      cliNode = self.observer(self.StatusModifiedEvent, self.onEvalSurfaceWeightCLIModified)
      self.get('EvalSurfaceWeightApplyPushButton').enabled = False
      cliNode.Cancel()

  def onEvalSurfaceWeightCLIModified(self, cliNode, event):
    if cliNode.GetStatusString() == 'Completed':
      self.validateEvalSurfaceWeight()

    if not cliNode.IsBusy():
      self.get('EvalSurfaceWeightApplyPushButton').setChecked(False)
      self.get('EvalSurfaceWeightApplyPushButton').enabled = True
      print 'EvalSurfaceWeight %s' % cliNode.GetStatusString()
      self.removeObservers(self.onEvalSurfaceWeightCLIModified)

  def loadEvalSurfaceWeightInputNode(self):
    self.loadFile('Model to eval', 'ModelFile', self.get('EvalSurfaceWeightInputNodeComboBox'))

  def saveEvalSurfaceWeightOutputNode(self):
    self.saveFile('Evaluated Model', 'ModelFile', '.vtk', self.get('EvalSurfaceWeightOutputNodeComboBox'))

  def openEvalSurfaceWeight(self):
    self.openModule('EvalSurfaceWeight')

    cliNode = self.getCLINode(slicer.modules.evalweight)
    parameters = self.evalWeightParameters()
    slicer.cli.setNodeParameters(cliNode, parameters)

  #----------------------------------------------------------------------------
  # c) Material Reader
  def initMaterialReader(self):
    self.validateMaterialReader()

  def validateMaterialReader(self):
    cliNode = self.getCLINode(slicer.modules.materialpropertyreader)
    valid = cliNode.GetStatusString() == 'Completed'
    self.get('MaterialReaderOutputMeshNodeToolButton').enabled = valid
    self.get('MaterialReaderSaveToolButton').enabled = valid
    self.get('MaterialReaderCollapsibleGroupBox').setProperty('valid', valid)

    self.validateWeightsPage(validateSections = False)

  def materialReaderParameters(self):
    parameters = {}
    parameters["MeshPoly"] = self.get('MaterialReaderInputMeshNodeComboBox').currentNode()
    parameters["MaterialFile"] = self.get('MaterialReaderFileLineEdit').currentPath
    parameters["OutputMesh"] = self.get('MaterialReaderOutputMeshNodeComboBox').currentNode()
    return parameters

  def runMaterialReader(self, run):
    if run:
      cliNode = self.getCLINode(slicer.modules.materialpropertyreader)
      parameters = self.materialReaderParameters()
      self.get('MaterialReaderApplyPushButton').setChecked(True)
      self.observeCLINode(cliNode, self.onMaterialPropertyCLIModified)
      cliNode = slicer.cli.run(slicer.modules.materialpropertyreader, cliNode, parameters, wait_for_completion = False)
    else:
      cliNode = self.observer(self.StatusModifiedEvent, self.onMaterialPropertyCLIModified)
      self.get('MaterialReaderApplyPushButton').enabled = False
      cliNode.Cancel()

  def onMaterialPropertyCLIModified(self, cliNode, event):
    if cliNode.GetStatusString() == 'Completed':
      # Hide result
      outputMesh = self.get('MaterialReaderOutputMeshNodeComboBox').currentNode()
      displayNode = outputMesh.GetDisplayNode()
      if displayNode != None:
        displayNode.SetVisibility(False)

      self.validateMaterialReader()
    if not cliNode.IsBusy():
      self.get('MaterialReaderApplyPushButton').setChecked(False)
      self.get('MaterialReaderApplyPushButton').enabled = True
      print 'Material Property Reader %s' % cliNode.GetStatusString()
      self.removeObservers(self.onMaterialPropertyCLIModified)

  def loadMaterialReaderInputMeshNode(self):
    self.loadLabelmapFile('Input tetrahedral mesh', 'ModelFile', self.get('MaterialReaderInputMeshNodeComboBox'))

  def saveMaterialReaderMeshNode(self):
    self.saveFile('Tetrahedral mesh with material properties', 'ModelFile', '.vtk', self.get('MaterialReaderOutputMeshNodeComboBox'))

  def openMaterialReaderModule(self):
    self.openModule('MaterialPropertyReader')

    cliNode = self.getCLINode(slicer.modules.materialpropertyreader)
    parameters = self.materialReaderParameters()
    slicer.cli.setNodeParameters(cliNode, parameters)

  def setMaterialReaderDefaultPath(self):
    weightPath = self.get('ComputeArmatureWeightOutputPathLineEdit').currentPath
    weightDir = qt.QDir(weightPath)
    weightDir.cdUp()
    defaultPath = weightDir.absoluteFilePath('materials.txt')
    self.get('MaterialReaderFileLineEdit').setCurrentPath(defaultPath)

  #----------------------------------------------------------------------------
  # 7) Pose Armature & Pose surface
  #----------------------------------------------------------------------------
  def initPoseArmaturePage(self):
    self.initPoseArmature()
    self.initSimulatePose()

  def validatePoseArmaturePage(self, validateSections = True):
    if validateSections:
      self.validatePoseArmature()
      self.validateSimulatePose()
    valid = self.get('SimulatePoseCollapsibleGroupBox').property('valid')
    self.get('NextPageToolButton').enabled = not self.isWorkflow(0) or valid

  def openPoseArmaturePage(self):
    # Create output if necessary
    if not self.simulatePoseCreateOutputConnected:
      self.get('SimulatePoseInputNodeComboBox').connect('currentNodeChanged(vtkMRMLNode*)', self.createOutputSimulatePose)
      self.simulatePoseCreateOutputConnected = True
    self.createOutputSimulatePose(self.get('SimulatePoseInputNodeComboBox').currentNode())

    armatureLogic = slicer.modules.armatures.logic()
    if armatureLogic != None:
      armatureLogic.SetActiveArmatureWidgetState(3) # 3 is Pose

    slicer.app.layoutManager().setLayout(slicer.vtkMRMLLayoutNode.SlicerLayoutOneUp3DView)

  #----------------------------------------------------------------------------
  # a) Pose Armature
  def initPoseArmature(self):
    self.validatePoseArmature()

  def validatePoseArmature(self):
    valid = self.get('PoseArmatureArmatureNodeComboBox').currentNode() != None
    self.get('PoseArmaturesCollapsibleGroupBox').setProperty('valid', valid)
    self.get('SimulatePoseApplyPushButton').enabled = not self.isWorkflow(0) or valid

  def setPoseArmatureModelNode(self, armatureNode):
    if armatureNode == None:
      return
    #Delayed event if the model isn't set yet
    self.addObserver(armatureNode, 'ModifiedEvent', self.onArmatureHierarchyModified)
    self.onArmatureHierarchyModified(armatureNode)

  def onArmatureHierarchyModified(self, node, event = None):
    if not node:
      return

    modelNode = node.GetAssociatedNode()
    if not modelNode:
      return

    self.get('SimulatePoseArmatureInputNodeComboBox').setCurrentNode(modelNode)
    self.removeObservers(self.onArmatureHierarchyModified)

    armatureLogic = slicer.modules.armatures.logic()
    if armatureLogic != None and self.WorkflowWidget.currentIndex == 4:
      armatureLogic.SetActiveArmature(node)
      armatureLogic.SetActiveArmatureWidgetState(3) # 3 is Pose
    self.validatePoseArmature()

  def savePoseArmatureArmatureNode(self):
    armatureNode = self.get('PoseArmatureArmatureNodeComboBox').currentNode()
    modelNode = armatureNode.GetAssociatedNode()
    self.saveNode('Armature', 'ModelFile', '.vtk', modelNode)

  def openPosedArmatureModule(self):
    self.openModule('Armatures')

  #----------------------------------------------------------------------------
  # b) Simulate Pose
  def initSimulatePose(self):
    self.validateSimulatePose()

  def validateSimulatePose(self):
    cliNode = self.getCLINode(slicer.modules.simulatepose)
    valid = cliNode.GetStatusString() == 'Completed'
    self.get('SimulatePoseOutputNodeToolButton').enabled = True
    self.get('SimulatePoseCollapsibleGroupBox').setProperty('valid', valid)
    self.validatePoseArmaturePage(validateSections = False)

  def simulatePoseParameters(self):
    # Setup CLI node on input changed or apply changed
    parameters = {}
    parameters["ArmatureFileName"] = self.get('SimulatePoseArmatureInputNodeComboBox').currentNode()
    parameters["VolumeInput"] = self.get('SimulatePoseInputNodeComboBox').currentNode()
    parameters["OutputSurface"] = self.get('SimulatePoseOutputNodeComboBox').currentNode()
    parameters["SurfaceInput"] = self.get('SimulatePoseSkinComboBox').currentNode()
    return parameters

  def runSimulatePose(self, run):
    if run:
      cliNode = self.getCLINode(slicer.modules.simulatepose)
      parameters = self.simulatePoseParameters()
      slicer.cli.setNodeParameters(cliNode, parameters)
      self.get('SimulatePoseApplyPushButton').setChecked(True)
      self.observeCLINode(cliNode, self.onSimulatePoseCLIModified)
      cliNode = slicer.cli.run(slicer.modules.simulatepose, cliNode, parameters, wait_for_completion = False)
    else:
      cliNode = self.observer(self.StatusModifiedEvent, self.onSimulatePoseCLIModified)
      self.get('SimulatePoseApplyPushButton').enabled = False
      if cliNode != None:
        cliNode.Cancel()

  def onSimulatePoseCLIModified(self, cliNode, event):
    if cliNode.GetStatusString() == 'Completed':
      if self.get('SimulatePoseInputNodeComboBox').currentNode() != self.get('SimulatePoseOutputNodeComboBox').currentNode():
        self.get('SimulatePoseInputNodeComboBox').currentNode().GetDisplayNode().SetVisibility(0)
        self.get('SimulatePoseOutputNodeComboBox').currentNode().GetDisplayNode().SetOpacity(
          self.get('SimulatePoseInputNodeComboBox').currentNode().GetDisplayNode().GetOpacity())
        self.get('SimulatePoseOutputNodeComboBox').currentNode().GetDisplayNode().SetColor(
          self.get('SimulatePoseInputNodeComboBox').currentNode().GetDisplayNode().GetColor())
          
      self.validateSimulatePose()
    if not cliNode.IsBusy():
      self.get('SimulatePoseApplyPushButton').setChecked(False)
      self.get('SimulatePoseApplyPushButton').enabled = True
      print 'Simulate Pose %s' % cliNode.GetStatusString()
      self.removeObservers(self.onSimulatePoseCLIModified)

  def loadSimulatePoseInputNode(self):
    self.loadFile('Model to pose', 'ModelFile', self.get('SimulatePoseInputNodeComboBox'))

  def saveSimulatePoseOutputNode(self):
    self.saveFile('Posed model', 'ModelFile', '.vtk', self.get('SimulatePoseOutputNodeComboBox'))

  def openSimulatePoseModule(self):
    self.openModule('SimulatePose')

    cliNode = self.getCLINode(slicer.modules.simulatepose)
    parameters = self.SimulatePoseParameterss()
    slicer.cli.setNodeParameters(cliNode, parameters)

  def setWeightDirectory(self, dir):
    self.get('EvalSurfaceWeightWeightPathLineEdit').currentPath = dir

  def createOutputSimulatePose(self, node):
    if node == None:
      return

    nodeName = '%s-posed' % node.GetName()
    posedNode = self.getFirstNodeByNameAndClass(nodeName, 'vtkMRMLModelNode')
    if posedNode == None:
      newNode = self.get('SimulatePoseOutputNodeComboBox').addNode()
      newNode.SetName(nodeName)
    else:
      self.get('SimulatePoseOutputNodeComboBox').setCurrentNode(posedNode)

  # =================== END ==============
  def get(self, objectName):
    return self.findWidget(self.widget, objectName)

  def getChildren(self, object):
    '''Return the list of the children and grand children of a Qt object'''
    children = object.children()
    allChildren = list(children)
    for child in children:
      allChildren.extend( self.getChildren(child) )
    return allChildren

  def findWidget(self, widget, objectName):
    if widget.objectName == objectName:
        return widget
    else:
        children = []
        for w in widget.children():
            resulting_widget = self.findWidget(w, objectName)
            if resulting_widget:
                return resulting_widget
        return None

  def removeObservers(self, method):
    for o, e, m, g, t in self.Observations:
      if method == m:
        o.RemoveObserver(t)
        self.Observations.remove([o, e, m, g, t])

  def addObserver(self, object, event, method, group = 'none'):
    if object == None:
      return
    if self.hasObserver(object, event, method):
      print 'already has observer'
      return
    tag = object.AddObserver(event, method)
    self.Observations.append([object, event, method, group, tag])

  def hasObserver(self, object, event, method):
    for o, e, m, g, t in self.Observations:
      if o == object and e == event and m == method:
        return True
    return False

  def observer(self, event, method):
    for o, e, m, g, t in self.Observations:
      if e == event and m == method:
        return o
    return None

  def getCLINode(self, cliModule):
    """ Return the cli node to use for a given CLI module. Create the node in
    scene if needed. Return None in the case of scripted module.
    """
    cliNode = slicer.mrmlScene.GetFirstNodeByName(cliModule.title)
    # Also check path to make sure the CLI isn't a scripted module
    if (cliNode == None) and ('qt-scripted-modules' not in cliModule.path):
      cliNode = slicer.cli.createNode(cliModule)
      cliNode.SetName(cliModule.title)
    return cliNode

  def loadLabelmapFile(self, title, fileType, nodeComboBox):
    volumeNode = self.loadFile(title, fileType, nodeComboBox)
    if volumeNode != None:
      volumesLogic = slicer.modules.volumes.logic()
      volumesLogic.SetVolumeAsLabelMap(volumeNode, 1)
      nodeComboBox.setCurrentNode(volumeNode)

  def loadFile(self, title, fileType, nodeComboBox):
    manager = slicer.app.ioManager()
    loadedNodes = vtk.vtkCollection()
    properties = {}
    res = manager.openDialog(fileType, slicer.qSlicerFileDialog.Read, properties, loadedNodes)
    loadedNode = loadedNodes.GetItemAsObject(0)
    if res == True:
      nodeComboBox.setCurrentNode(loadedNode)
    self.reset3DViews()
    return loadedNode

  def saveFile(self, title, fileType, fileSuffix, nodeComboBox):
    self.saveNode(title, fileType, fileSuffix, nodeComboBox.currentNode())

  def saveNode(self, title, fileType, fileSuffix, node):
    manager = slicer.app.ioManager()
    properties = {}
    properties['nodeID'] = node.GetID()
    properties['defaultFileName'] = node.GetName() + fileSuffix
    manager.openDialog(fileType, slicer.qSlicerFileDialog.Write, properties)

  def reset3DViews(self):
    # Reset focal view around volumes
    manager = slicer.app.layoutManager()
    for i in range(0, manager.threeDViewCount):
      manager.threeDWidget(i).threeDView().resetFocalPoint()
      rendererCollection = manager.threeDWidget(i).threeDView().renderWindow().GetRenderers()
      for i in range(0, rendererCollection.GetNumberOfItems()):
        rendererCollection.GetItemAsObject(i).ResetCamera()

  def resetSliceViews(self):
    # Reset focal view around volumes
    manager = slicer.app.layoutManager()
    for i in manager.sliceViewNames():
      manager.sliceWidget(i).sliceController().fitSliceToBackground()

  def openModule(self, moduleName):
    slicer.util.selectModule(moduleName)

  def getFirstNodeByNameAndClass(self, name, className):
    nodes = slicer.mrmlScene.GetNodesByClass(className)
    nodes.UnRegister(nodes)
    for i in range(0, nodes.GetNumberOfItems()):
      node = nodes.GetItemAsObject(i)
      if node.GetName() == name:
        return node
    return None

  def reloadModule(self,moduleName="Workflow"):
    """Generic reload method for any scripted module.
    ModuleWizard will subsitute correct default moduleName.
    """
    import imp, sys, os, slicer, qt

    widgetName = moduleName + "Widget"

    # reload the source code
    # - set source file path
    # - load the module to the global space
    filePath = eval('slicer.modules.%s.path' % moduleName.lower())
    p = os.path.dirname(filePath)
    if not sys.path.__contains__(p):
      sys.path.insert(0,p)
    fp = open(filePath, "r")
    globals()[moduleName] = imp.load_module(
        moduleName, fp, filePath, ('.py', 'r', imp.PY_SOURCE))
    fp.close()

    # rebuild the widget
    # - find and hide the existing widget
    # - create a new widget in the existing parent
    parent = self.widget.parent()
    for child in parent.children():
      try:
        child.hide()
      except AttributeError:
        pass

    self.layout.removeWidget(self.widget)
    self.widget.deleteLater()
    self.widget = None

    # Remove spacer items
    item = parent.layout().itemAt(0)
    while item:
      parent.layout().removeItem(item)
      item = parent.layout().itemAt(0)
    # create new widget inside existing parent
    globals()[widgetName.lower()] = eval(
        'globals()["%s"].%s(parent)' % (moduleName, widgetName))
    globals()[widgetName.lower()].setup()

  # =================== END ==============

class WorkflowLogic:
  """Implement the logic to calculate label statistics.
  Nodes are passed in as arguments.
  Results are stored as 'statistics' instance variable.
  """
  def __init__(self):
    return

class Slicelet(object):
  """A slicer slicelet is a module widget that comes up in stand alone mode
  implemented as a python class.
  This class provides common wrapper functionality used by all slicer modlets.
  """
  # TODO: put this in a SliceletLib
  # TODO: parse command line arge


  def __init__(self, widgetClass=None):
    self.parent = qt.QFrame()
    self.parent.setLayout( qt.QVBoxLayout() )

    # TODO: should have way to pop up python interactor
    self.buttons = qt.QFrame()
    self.buttons.setLayout( qt.QHBoxLayout() )
    self.parent.layout().addWidget(self.buttons)
    self.addDataButton = qt.QPushButton("Add Data")
    self.buttons.layout().addWidget(self.addDataButton)
    self.addDataButton.connect("clicked()",slicer.app.ioManager().openAddDataDialog)
    self.loadSceneButton = qt.QPushButton("Load Scene")
    self.buttons.layout().addWidget(self.loadSceneButton)
    self.loadSceneButton.connect("clicked()",slicer.app.ioManager().openLoadSceneDialog)

    if widgetClass:
      self.widget = widgetClass(self.parent)
      self.widget.setup()
    self.parent.show()

class WorkflowSlicelet(Slicelet):
  """ Creates the interface when module is run as a stand alone gui app.
  """

  def __init__(self):
    super(WorkflowSlicelet,self).__init__(WorkflowWidget)


if __name__ == "__main__":
  # TODO: need a way to access and parse command line arguments
  # TODO: ideally command line args should handle --xml

  import sys
  print( sys.argv )

  slicelet = WorkflowSlicelet()<|MERGE_RESOLUTION|>--- conflicted
+++ resolved
@@ -533,8 +533,7 @@
     self.removeObservers(self.updateVolumeRender)
     if volumeNode == None:
       return
-    logic = slicer.modules.volumerendering.logic()
-    displayNode = logic.GetFirstVolumeRenderingDisplayNode(volumeNode)
+    displayNode = volumeNode.GetNthDisplayNodeByClass(0, 'vtkMRMLVolumeRenderingDisplayNode')
     visible = False
     if displayNode != None:
       visible = displayNode.GetVisibility()
@@ -565,8 +564,7 @@
     if not self.get('VolumeRenderCheckBox').isChecked():
       return
     volumeNode = self.get('VolumeRenderInputNodeComboBox').currentNode()
-    logic = slicer.modules.volumerendering.logic()
-    displayNode = logic.GetFirstVolumeRenderingDisplayNode(volumeNode)
+    displayNode = volumeNode.GetNthDisplayNodeByClass(0, 'vtkMRMLVolumeRenderingDisplayNode')
     volumePropertyNode = displayNode.GetVolumePropertyNode()
     opacities = volumePropertyNode.GetScalarOpacity()
     labels = self.getVolumeRenderLabels()
@@ -585,8 +583,7 @@
   def runVolumeRender(self, show):
     """Start/stop to volume render a volume"""
     volumeNode = self.get('VolumeRenderInputNodeComboBox').currentNode()
-    logic = slicer.modules.volumerendering.logic()
-    displayNode = logic.GetFirstVolumeRenderingDisplayNode(volumeNode)
+    displayNode = volumeNode.GetNthDisplayNodeByClass(0, 'vtkMRMLVolumeRenderingDisplayNode')
     if not show:
       if displayNode == None:
         return
@@ -612,8 +609,7 @@
     volumeNode = self.get('VolumeRenderInputNodeComboBox').currentNode()
     if volumeNode == None:
       return
-    logic = slicer.modules.volumerendering.logic()
-    displayNode = logic.GetFirstVolumeRenderingDisplayNode(volumeNode)
+    displayNode = volumeNode.GetNthDisplayNodeByClass(0, 'vtkMRMLVolumeRenderingDisplayNode')
     if displayNode == None:
       return
     roiNode = displayNode.GetROINode()
@@ -1169,10 +1165,7 @@
     parameters = {}
     parameters["InputVolume"] = self.get('CreateMeshInputNodeComboBox').currentNode()
     parameters["OutputMesh"] = self.get('CreateMeshOutputNodeComboBox').currentNode()
-<<<<<<< HEAD
-=======
     parameters["padding"] = self.get('CreateMeshPadImageCheckBox').isChecked()
->>>>>>> b0467c37
     parameters["verbose"] = False
     return parameters
 
