<?xml version="1.0" encoding="UTF-8"?>
<ui version="4.0">
 <class>Workflow</class>
 <widget class="qMRMLWidget" name="Workflow">
  <property name="geometry">
   <rect>
    <x>0</x>
    <y>0</y>
<<<<<<< HEAD
    <width>492</width>
    <height>746</height>
=======
    <width>810</width>
    <height>809</height>
>>>>>>> add155e5
   </rect>
  </property>
  <property name="sizePolicy">
   <sizepolicy hsizetype="Expanding" vsizetype="Preferred">
    <horstretch>0</horstretch>
    <verstretch>0</verstretch>
   </sizepolicy>
  </property>
  <property name="windowTitle">
   <string>Workflow</string>
  </property>
  <layout class="QVBoxLayout" name="verticalLayout_7">
   <property name="margin">
    <number>0</number>
   </property>
   <item>
    <widget class="QLabel" name="TitleLabel">
     <property name="text">
      <string/>
     </property>
     <property name="textFormat">
      <enum>Qt::AutoText</enum>
     </property>
     <property name="scaledContents">
      <bool>true</bool>
     </property>
     <property name="alignment">
      <set>Qt::AlignCenter</set>
     </property>
     <property name="wordWrap">
      <bool>false</bool>
     </property>
    </widget>
   </item>
   <item>
    <widget class="ctkCollapsibleButton" name="HelpCollapsibleButton">
     <property name="text">
      <string>Help</string>
     </property>
     <property name="collapsed">
      <bool>true</bool>
     </property>
     <property name="contentsFrameShape">
      <enum>QFrame::StyledPanel</enum>
     </property>
     <layout class="QVBoxLayout" name="verticalLayout_10">
      <property name="leftMargin">
       <number>9</number>
      </property>
      <property name="rightMargin">
       <number>9</number>
      </property>
      <item>
       <widget class="QLabel" name="HelpLabel">
        <property name="text">
         <string/>
        </property>
        <property name="textFormat">
         <enum>Qt::AutoText</enum>
        </property>
        <property name="scaledContents">
         <bool>true</bool>
        </property>
        <property name="wordWrap">
         <bool>true</bool>
        </property>
       </widget>
      </item>
     </layout>
    </widget>
   </item>
   <item>
    <widget class="QStackedWidget" name="WorkflowWidget">
     <property name="sizePolicy">
      <sizepolicy hsizetype="Preferred" vsizetype="Minimum">
       <horstretch>0</horstretch>
       <verstretch>0</verstretch>
      </sizepolicy>
     </property>
     <property name="toolTip">
      <string/>
     </property>
     <property name="accessibleName">
      <string>Extract Bones And Skin (surfacing)</string>
     </property>
     <property name="accessibleDescription">
      <string>&lt;!DOCTYPE HTML PUBLIC &quot;-//W3C//DTD HTML 4.0//EN&quot; &quot;http://www.w3.org/TR/REC-html40/strict.dtd&quot;&gt;
&lt;html&gt;&lt;head&gt;&lt;meta name=&quot;qrichtext&quot; content=&quot;1&quot; /&gt;&lt;style type=&quot;text/css&quot;&gt;
p, li { white-space: pre-wrap; }
&lt;/style&gt;&lt;/head&gt;&lt;body style=&quot; font-family:'MS Shell Dlg 2'; font-size:8.25pt; font-weight:400; font-style:normal;&quot;&gt;
&lt;p style=&quot; margin-top:0px; margin-bottom:0px; margin-left:0px; margin-right:0px; -qt-block-indent:0; text-indent:0px;&quot;&gt;&lt;span style=&quot; font-size:8pt;&quot;&gt;The model maker helps to extract the skin and bones label in surfaces grouped&lt;/span&gt;&lt;/p&gt;
&lt;p style=&quot; margin-top:0px; margin-bottom:0px; margin-left:0px; margin-right:0px; -qt-block-indent:0; text-indent:0px;&quot;&gt;&lt;span style=&quot; font-size:8pt;&quot;&gt;under the same hierarchical model.&lt;/span&gt;&lt;/p&gt;
&lt;p style=&quot; margin-top:0px; margin-bottom:0px; margin-left:0px; margin-right:0px; -qt-block-indent:0; text-indent:0px;&quot;&gt;&lt;span style=&quot; font-size:8pt;&quot;&gt;The toggle skin visibility button will toggle the visibility of any output&lt;/span&gt;&lt;/p&gt;
&lt;p style=&quot; margin-top:0px; margin-bottom:0px; margin-left:0px; margin-right:0px; -qt-block-indent:0; text-indent:0px;&quot;&gt;&lt;span style=&quot; font-size:8pt;&quot;&gt;model with a name that contains &amp;quot;skin&amp;quot;. &lt;/span&gt;&lt;/p&gt;
&lt;p style=&quot; margin-top:0px; margin-bottom:0px; margin-left:0px; margin-right:0px; -qt-block-indent:0; text-indent:0px;&quot;&gt;&lt;span style=&quot; font-size:8pt;&quot;&gt;In advanced mode, the volume render can be used to make sure the surface&lt;/span&gt;&lt;/p&gt;
&lt;p style=&quot; margin-top:0px; margin-bottom:0px; margin-left:0px; margin-right:0px; -qt-block-indent:0; text-indent:0px;&quot;&gt;&lt;span style=&quot; font-size:8pt;&quot;&gt;extracted with the model maker matches correctly the input volume.&lt;/span&gt;&lt;/p&gt;&lt;/body&gt;&lt;/html&gt;</string>
     </property>
     <property name="currentIndex">
      <number>0</number>
     </property>
     <widget class="QWidget" name="BoneSegmentationPage">
      <property name="accessibleName">
       <string>Load inputs</string>
      </property>
      <property name="accessibleDescription">
       <string>&lt;!DOCTYPE HTML PUBLIC &quot;-//W3C//DTD HTML 4.0//EN&quot; &quot;http://www.w3.org/TR/REC-html40/strict.dtd&quot;&gt;
&lt;html&gt;&lt;head&gt;&lt;meta name=&quot;qrichtext&quot; content=&quot;1&quot; /&gt;&lt;style type=&quot;text/css&quot;&gt;
p, li { white-space: pre-wrap; }
&lt;/style&gt;&lt;/head&gt;&lt;body style=&quot; font-family:'MS Shell Dlg 2'; font-size:8.25pt; font-weight:400; font-style:normal;&quot;&gt;
&lt;p style=&quot; margin-top:12px; margin-bottom:12px; margin-left:0px; margin-right:0px; -qt-block-indent:0; text-indent:0px;&quot;&gt;&lt;span style=&quot; font-size:10pt; font-weight:600;&quot;&gt;Load the labelmap to reposition and its corresponding color table.&lt;/span&gt;&lt;span style=&quot; font-weight:600;&quot;&gt; &lt;/span&gt;&lt;/p&gt;
&lt;p style=&quot; margin-top:12px; margin-bottom:12px; margin-left:0px; margin-right:0px; -qt-block-indent:0; text-indent:0px;&quot;&gt;Load files in &amp;quot;&lt;span style=&quot; font-style:italic;&quot;&gt;File -&amp;gt; Add data&lt;/span&gt;&amp;quot; or using the buttons on the right of the input boxes.&lt;/p&gt;
&lt;p style=&quot; margin-top:12px; margin-bottom:12px; margin-left:0px; margin-right:0px; -qt-block-indent:0; text-indent:0px;&quot;&gt;A color table file contains the labels' names and colors for each volume scalar value.&lt;/p&gt;
&lt;p style=&quot; margin-top:12px; margin-bottom:12px; margin-left:0px; margin-right:0px; -qt-block-indent:0; text-indent:0px;&quot;&gt;Associate the color file to the loaded volume with &lt;span style=&quot; font-style:italic;&quot;&gt;Apply colors&lt;/span&gt;.&lt;/p&gt;
&lt;p style=&quot; margin-top:12px; margin-bottom:12px; margin-left:0px; margin-right:0px; -qt-block-indent:0; text-indent:0px;&quot;&gt;Mirror the volume with the &lt;span style=&quot; font-style:italic;&quot;&gt;LPS &amp;lt;-&amp;gt; RAS&lt;/span&gt; button.&lt;/p&gt;
&lt;p style=&quot; margin-top:12px; margin-bottom:12px; margin-left:0px; margin-right:0px; -qt-block-indent:0; text-indent:0px;&quot;&gt;Advanced volume information and controls are available in the &lt;span style=&quot; font-style:italic;&quot;&gt;Volumes&lt;/span&gt; module.&lt;/p&gt;&lt;/body&gt;&lt;/html&gt;</string>
      </property>
      <layout class="QFormLayout" name="formLayout_3">
       <property name="fieldGrowthPolicy">
        <enum>QFormLayout::AllNonFixedFieldsGrow</enum>
       </property>
       <property name="leftMargin">
        <number>0</number>
       </property>
       <property name="rightMargin">
        <number>0</number>
       </property>
       <item row="0" column="0" colspan="2">
        <widget class="ctkCollapsibleGroupBox" name="LabelmapCollapsibleGroupBox">
         <property name="sizePolicy">
          <sizepolicy hsizetype="Preferred" vsizetype="Minimum">
           <horstretch>0</horstretch>
           <verstretch>0</verstretch>
          </sizepolicy>
         </property>
         <property name="layoutDirection">
          <enum>Qt::LeftToRight</enum>
         </property>
         <property name="title">
          <string>A) Labelmap</string>
         </property>
         <property name="alignment">
          <set>Qt::AlignLeading|Qt::AlignLeft|Qt::AlignVCenter</set>
         </property>
         <property name="flat">
          <bool>false</bool>
         </property>
         <layout class="QGridLayout" name="gridLayout_3">
          <item row="0" column="0">
           <widget class="QLabel" name="LabelmapVolumeLabel">
            <property name="sizePolicy">
             <sizepolicy hsizetype="Preferred" vsizetype="Minimum">
              <horstretch>0</horstretch>
              <verstretch>0</verstretch>
             </sizepolicy>
            </property>
            <property name="text">
             <string>Volume</string>
            </property>
           </widget>
          </item>
          <item row="0" column="1">
           <widget class="qMRMLNodeComboBox" name="LabelmapVolumeNodeComboBox">
            <property name="sizePolicy">
             <sizepolicy hsizetype="Expanding" vsizetype="Minimum">
              <horstretch>0</horstretch>
              <verstretch>0</verstretch>
             </sizepolicy>
            </property>
            <property name="toolTip">
             <string>Select the volume to change the color table</string>
            </property>
            <property name="nodeTypes">
             <stringlist>
              <string>vtkMRMLScalarVolumeNode</string>
             </stringlist>
            </property>
            <property name="addEnabled">
             <bool>false</bool>
            </property>
            <property name="renameEnabled">
             <bool>true</bool>
            </property>
            <property name="noneDisplay">
             <string/>
            </property>
           </widget>
          </item>
          <item row="1" column="0">
           <widget class="QLabel" name="LabelmapColorLabel">
            <property name="sizePolicy">
             <sizepolicy hsizetype="Preferred" vsizetype="Minimum">
              <horstretch>0</horstretch>
              <verstretch>0</verstretch>
             </sizepolicy>
            </property>
            <property name="text">
             <string>Colors</string>
            </property>
           </widget>
          </item>
          <item row="1" column="1">
           <widget class="qMRMLNodeComboBox" name="LabelmapColorNodeComboBox">
            <property name="sizePolicy">
             <sizepolicy hsizetype="Expanding" vsizetype="Minimum">
              <horstretch>0</horstretch>
              <verstretch>0</verstretch>
             </sizepolicy>
            </property>
            <property name="toolTip">
             <string>Select the color table to apply to the volume</string>
            </property>
            <property name="nodeTypes">
             <stringlist>
              <string>vtkMRMLColorTableNode</string>
             </stringlist>
            </property>
            <property name="baseName">
             <string>ColorTable</string>
            </property>
            <property name="noneEnabled">
             <bool>true</bool>
            </property>
            <property name="addEnabled">
             <bool>false</bool>
            </property>
            <property name="noneDisplay">
             <string>Greyscale</string>
            </property>
           </widget>
          </item>
          <item row="2" column="0" colspan="3">
           <layout class="QHBoxLayout" name="horizontalLayout_6">
            <item>
             <spacer name="horizontalSpacer_5">
              <property name="orientation">
               <enum>Qt::Horizontal</enum>
              </property>
              <property name="sizeHint" stdset="0">
               <size>
                <width>40</width>
                <height>20</height>
               </size>
              </property>
             </spacer>
            </item>
            <item>
             <widget class="QPushButton" name="LabelmapGoToModulePushButton">
              <property name="enabled">
               <bool>false</bool>
              </property>
              <property name="toolTip">
               <string>Open the &quot;Volumes&quot; module</string>
              </property>
              <property name="text">
               <string>Go To Volumes</string>
              </property>
              <property name="workflow" stdset="0">
               <stringlist>
                <string>2</string>
               </stringlist>
              </property>
             </widget>
            </item>
            <item>
             <widget class="ctkMenuButton" name="LPSRASTransformPushButton">
              <property name="enabled">
               <bool>false</bool>
              </property>
              <property name="text">
               <string>LPS &lt;-&gt; RAS</string>
              </property>
              <property name="workflow" stdset="0">
               <stringlist>
                <string>1</string>
                <string>2</string>
               </stringlist>
              </property>
             </widget>
            </item>
            <item>
             <widget class="QPushButton" name="LabelMapApplyColorNodePushButton">
              <property name="sizePolicy">
               <sizepolicy hsizetype="Minimum" vsizetype="Fixed">
                <horstretch>0</horstretch>
                <verstretch>0</verstretch>
               </sizepolicy>
              </property>
              <property name="toolTip">
               <string>Apply the selected color table to the selected volume</string>
              </property>
              <property name="text">
               <string>Apply colors</string>
              </property>
              <property name="workflow" stdset="0">
               <stringlist/>
              </property>
             </widget>
            </item>
           </layout>
          </item>
          <item row="0" column="2">
           <widget class="QToolButton" name="LabelmapVolumeNodeToolButton">
            <property name="toolTip">
             <string>Load labelmap to reposition.</string>
            </property>
            <property name="text">
             <string>...</string>
            </property>
           </widget>
          </item>
          <item row="1" column="2">
           <widget class="QToolButton" name="LabelmapColorNodeToolButton">
            <property name="toolTip">
             <string>Load color file associated to the loaded volume. It must contain the name of each scalar value of the loaded volume (e.g.: 0 -&gt; &quot;air&quot;, 1 -&gt; &quot;bone&quot;, 2-&gt; &quot;skin&quot;, 3-&gt; &quot;muscle&quot;...)</string>
            </property>
            <property name="text">
             <string>...</string>
            </property>
           </widget>
          </item>
         </layout>
        </widget>
       </item>
      </layout>
     </widget>
     <widget class="QWidget" name="ModelMakerPage">
      <property name="toolTip">
       <string/>
      </property>
      <property name="accessibleName">
       <string>Extract bones and skin</string>
      </property>
      <property name="accessibleDescription">
       <string>&lt;!DOCTYPE HTML PUBLIC &quot;-//W3C//DTD HTML 4.0//EN&quot; &quot;http://www.w3.org/TR/REC-html40/strict.dtd&quot;&gt;
&lt;html&gt;&lt;head&gt;&lt;meta name=&quot;qrichtext&quot; content=&quot;1&quot; /&gt;&lt;style type=&quot;text/css&quot;&gt;
p, li { white-space: pre-wrap; }
&lt;/style&gt;&lt;/head&gt;&lt;body style=&quot; font-family:'MS Shell Dlg 2'; font-size:8.25pt; font-weight:400; font-style:normal;&quot;&gt;
&lt;p style=&quot; margin-top:12px; margin-bottom:12px; margin-left:0px; margin-right:0px; -qt-block-indent:0; text-indent:0px;&quot;&gt;&lt;span style=&quot; font-size:10pt; font-weight:600;&quot;&gt;Create the bones' and skin's surface models.&lt;/span&gt;&lt;/p&gt;
&lt;p style=&quot; margin-top:12px; margin-bottom:12px; margin-left:0px; margin-right:0px; -qt-block-indent:0; text-indent:0px;&quot;&gt;If the input labelmap contains multiple &amp;quot;bone&amp;quot; labels (e.g. &amp;quot;bone marrow&amp;quot;, &amp;quot;bone cancellous&amp;quot;...) or multiple &amp;quot;skin&amp;quot; labels, the labels must be merged into a unique label.&lt;/p&gt;
&lt;p style=&quot; margin-top:12px; margin-bottom:12px; margin-left:0px; margin-right:0px; -qt-block-indent:0; text-indent:0px;&quot;&gt;The bone surface model is created by the &lt;span style=&quot; font-style:italic;&quot;&gt;Bone model maker&lt;/span&gt;. &lt;/p&gt;
&lt;p style=&quot; margin-top:12px; margin-bottom:12px; margin-left:0px; margin-right:0px; -qt-block-indent:0; text-indent:0px;&quot;&gt;The skin surface model is created by the &lt;span style=&quot; font-style:italic;&quot;&gt;Skin model maker&lt;/span&gt;.&lt;/p&gt;&lt;/body&gt;&lt;/html&gt;</string>
      </property>
      <layout class="QFormLayout" name="formLayout">
       <property name="margin">
        <number>0</number>
       </property>
       <item row="0" column="0" colspan="2">
        <widget class="ctkCollapsibleGroupBox" name="MergeLabelsCollapsibleGroupBox">
         <property name="sizePolicy">
          <sizepolicy hsizetype="Preferred" vsizetype="Minimum">
           <horstretch>0</horstretch>
           <verstretch>0</verstretch>
          </sizepolicy>
         </property>
         <property name="title">
          <string>A) Merge labels</string>
         </property>
         <property name="collapsedHeight">
          <number>5</number>
         </property>
         <layout class="QGridLayout" name="gridLayout_4">
          <item row="0" column="0">
           <widget class="QLabel" name="MergeLabelsInputLabel">
            <property name="sizePolicy">
             <sizepolicy hsizetype="Preferred" vsizetype="Minimum">
              <horstretch>0</horstretch>
              <verstretch>0</verstretch>
             </sizepolicy>
            </property>
            <property name="text">
             <string>Input labelmap</string>
            </property>
            <property name="workflow" stdset="0">
             <stringlist>
              <string>2</string>
             </stringlist>
            </property>
           </widget>
          </item>
          <item row="0" column="1" colspan="2">
           <widget class="qMRMLNodeComboBox" name="MergeLabelsInputNodeComboBox">
            <property name="sizePolicy">
             <sizepolicy hsizetype="Expanding" vsizetype="Minimum">
              <horstretch>0</horstretch>
              <verstretch>0</verstretch>
             </sizepolicy>
            </property>
            <property name="toolTip">
             <string>Select the labelmap from which label will be merged</string>
            </property>
            <property name="nodeTypes">
             <stringlist>
              <string>vtkMRMLScalarVolumeNode</string>
             </stringlist>
            </property>
            <property name="baseName">
             <string>InputLabelMap</string>
            </property>
            <property name="addEnabled">
             <bool>false</bool>
            </property>
            <property name="workflow" stdset="0">
             <stringlist>
              <string>2</string>
             </stringlist>
            </property>
           </widget>
          </item>
          <item row="1" column="0">
           <widget class="QLabel" name="MergeLabelsOutputLabel">
            <property name="sizePolicy">
             <sizepolicy hsizetype="Preferred" vsizetype="Minimum">
              <horstretch>0</horstretch>
              <verstretch>0</verstretch>
             </sizepolicy>
            </property>
            <property name="text">
             <string>Output labelmap</string>
            </property>
            <property name="workflow" stdset="0">
             <stringlist>
              <string>1</string>
              <string>2</string>
             </stringlist>
            </property>
           </widget>
          </item>
          <item row="1" column="1">
           <widget class="qMRMLNodeComboBox" name="MergeLabelsOutputNodeComboBox">
            <property name="sizePolicy">
             <sizepolicy hsizetype="Expanding" vsizetype="Minimum">
              <horstretch>0</horstretch>
              <verstretch>0</verstretch>
             </sizepolicy>
            </property>
            <property name="toolTip">
             <string>Select the output merged labelmap</string>
            </property>
            <property name="nodeTypes">
             <stringlist>
              <string>vtkMRMLScalarVolumeNode</string>
             </stringlist>
            </property>
            <property name="showChildNodeTypes">
             <bool>true</bool>
            </property>
            <property name="baseName">
             <string>MergedLabelmap</string>
            </property>
            <property name="renameEnabled">
             <bool>true</bool>
            </property>
            <property name="workflow" stdset="0">
             <stringlist>
              <string>1</string>
              <string>2</string>
             </stringlist>
            </property>
           </widget>
          </item>
          <item row="2" column="0">
           <widget class="QLabel" name="BoneLabelsLabel">
            <property name="sizePolicy">
             <sizepolicy hsizetype="Preferred" vsizetype="Minimum">
              <horstretch>0</horstretch>
              <verstretch>0</verstretch>
             </sizepolicy>
            </property>
            <property name="text">
             <string>Bone label(s)</string>
            </property>
            <property name="workflow" stdset="0">
             <stringlist>
              <string>2</string>
             </stringlist>
            </property>
           </widget>
          </item>
          <item row="2" column="1" colspan="2">
           <widget class="QLineEdit" name="BoneLabelsLineEdit">
            <property name="sizePolicy">
             <sizepolicy hsizetype="Expanding" vsizetype="Minimum">
              <horstretch>0</horstretch>
              <verstretch>0</verstretch>
             </sizepolicy>
            </property>
            <property name="toolTip">
             <string>List of labels that will be merged into the Bone Label</string>
            </property>
            <property name="workflow" stdset="0">
             <stringlist>
              <string>2</string>
             </stringlist>
            </property>
           </widget>
          </item>
          <item row="3" column="0">
           <widget class="QLabel" name="BoneLabelLabel">
            <property name="sizePolicy">
             <sizepolicy hsizetype="Preferred" vsizetype="Minimum">
              <horstretch>0</horstretch>
              <verstretch>0</verstretch>
             </sizepolicy>
            </property>
            <property name="text">
             <string>Bone label</string>
            </property>
            <property name="workflow" stdset="0">
             <stringlist>
              <string>2</string>
             </stringlist>
            </property>
           </widget>
          </item>
          <item row="3" column="1" colspan="2">
           <widget class="qMRMLLabelComboBox" name="BoneLabelComboBox">
            <property name="sizePolicy">
             <sizepolicy hsizetype="Expanding" vsizetype="Minimum">
              <horstretch>0</horstretch>
              <verstretch>0</verstretch>
             </sizepolicy>
            </property>
            <property name="toolTip">
             <string>Label which the Bone Label(s) will be merged into</string>
            </property>
            <property name="workflow" stdset="0">
             <stringlist>
              <string>2</string>
             </stringlist>
            </property>
           </widget>
          </item>
          <item row="4" column="0">
           <widget class="QLabel" name="SkinLabelsLabel">
            <property name="sizePolicy">
             <sizepolicy hsizetype="Preferred" vsizetype="Minimum">
              <horstretch>0</horstretch>
              <verstretch>0</verstretch>
             </sizepolicy>
            </property>
            <property name="text">
             <string>Skin label(s)</string>
            </property>
            <property name="workflow" stdset="0">
             <stringlist>
              <string>2</string>
             </stringlist>
            </property>
           </widget>
          </item>
          <item row="4" column="1" colspan="2">
           <widget class="QLineEdit" name="SkinLabelsLineEdit">
            <property name="sizePolicy">
             <sizepolicy hsizetype="Expanding" vsizetype="Minimum">
              <horstretch>0</horstretch>
              <verstretch>0</verstretch>
             </sizepolicy>
            </property>
            <property name="toolTip">
             <string>List of labels that will be merged into the Skin Label</string>
            </property>
            <property name="workflow" stdset="0">
             <stringlist>
              <string>2</string>
             </stringlist>
            </property>
           </widget>
          </item>
          <item row="5" column="0">
           <widget class="QLabel" name="SkinLabelLabel">
            <property name="sizePolicy">
             <sizepolicy hsizetype="Preferred" vsizetype="Minimum">
              <horstretch>0</horstretch>
              <verstretch>0</verstretch>
             </sizepolicy>
            </property>
            <property name="text">
             <string>Skin label</string>
            </property>
            <property name="workflow" stdset="0">
             <stringlist>
              <string>2</string>
             </stringlist>
            </property>
           </widget>
          </item>
          <item row="5" column="1" colspan="2">
           <widget class="qMRMLLabelComboBox" name="SkinLabelComboBox">
            <property name="sizePolicy">
             <sizepolicy hsizetype="Expanding" vsizetype="Minimum">
              <horstretch>0</horstretch>
              <verstretch>0</verstretch>
             </sizepolicy>
            </property>
            <property name="toolTip">
             <string>Label which the Skin Label(s) will be merged into</string>
            </property>
            <property name="workflow" stdset="0">
             <stringlist>
              <string>2</string>
             </stringlist>
            </property>
           </widget>
          </item>
          <item row="6" column="0" colspan="3">
           <layout class="QHBoxLayout" name="horizontalLayout_7">
            <item>
             <spacer name="horizontalSpacer_6">
              <property name="orientation">
               <enum>Qt::Horizontal</enum>
              </property>
              <property name="sizeHint" stdset="0">
               <size>
                <width>40</width>
                <height>20</height>
               </size>
              </property>
             </spacer>
            </item>
            <item>
             <widget class="QPushButton" name="MergeLabelsGoToModulePushButton">
              <property name="toolTip">
               <string>Open the &quot;Change Label&quot; module</string>
              </property>
              <property name="text">
               <string>Go To Change Label</string>
              </property>
              <property name="workflow" stdset="0">
               <stringlist>
                <string>2</string>
               </stringlist>
              </property>
             </widget>
            </item>
            <item>
             <widget class="QPushButton" name="MergeLabelsApplyPushButton">
              <property name="sizePolicy">
               <sizepolicy hsizetype="Minimum" vsizetype="Fixed">
                <horstretch>0</horstretch>
                <verstretch>0</verstretch>
               </sizepolicy>
              </property>
              <property name="toolTip">
               <string>Merge the selected label(s)</string>
              </property>
              <property name="text">
               <string>Merge labels</string>
              </property>
              <property name="checkable">
               <bool>true</bool>
              </property>
             </widget>
            </item>
           </layout>
          </item>
          <item row="1" column="2">
           <widget class="QToolButton" name="MergeLabelsOutputNodeToolButton">
            <property name="enabled">
             <bool>false</bool>
            </property>
            <property name="toolTip">
             <string>Save the merged volume</string>
            </property>
            <property name="text">
             <string>...</string>
            </property>
            <property name="workflow" stdset="0">
             <stringlist>
              <string>1</string>
              <string>2</string>
             </stringlist>
            </property>
           </widget>
          </item>
         </layout>
        </widget>
       </item>
       <item row="2" column="0" colspan="2">
        <widget class="ctkCollapsibleGroupBox" name="SkinModelMakerCollapsibleGroupBox">
         <property name="sizePolicy">
          <sizepolicy hsizetype="Preferred" vsizetype="Minimum">
           <horstretch>0</horstretch>
           <verstretch>0</verstretch>
          </sizepolicy>
         </property>
         <property name="title">
          <string>C) Skin model maker</string>
         </property>
         <property name="collapsedHeight">
          <number>5</number>
         </property>
         <layout class="QGridLayout" name="gridLayout">
          <item row="0" column="0">
           <widget class="QLabel" name="SkinModelMakerNodeInputLabel">
            <property name="sizePolicy">
             <sizepolicy hsizetype="Preferred" vsizetype="Minimum">
              <horstretch>0</horstretch>
              <verstretch>0</verstretch>
             </sizepolicy>
            </property>
            <property name="text">
             <string>Input labelmap</string>
            </property>
            <property name="workflow" stdset="0">
             <stringlist>
              <string>2</string>
             </stringlist>
            </property>
           </widget>
          </item>
          <item row="0" column="1" colspan="2">
           <widget class="qMRMLNodeComboBox" name="SkinModelMakerInputNodeComboBox">
            <property name="sizePolicy">
             <sizepolicy hsizetype="Expanding" vsizetype="Minimum">
              <horstretch>0</horstretch>
              <verstretch>0</verstretch>
             </sizepolicy>
            </property>
            <property name="toolTip">
             <string>Select the input labelmap to extract the skin from</string>
            </property>
            <property name="nodeTypes">
             <stringlist>
              <string>vtkMRMLScalarVolumeNode</string>
             </stringlist>
            </property>
            <property name="addEnabled">
             <bool>false</bool>
            </property>
            <property name="removeEnabled">
             <bool>true</bool>
            </property>
            <property name="workflow" stdset="0">
             <stringlist>
              <string>2</string>
             </stringlist>
            </property>
           </widget>
          </item>
          <item row="1" column="0">
           <widget class="QLabel" name="SkinModelMakerBackgroundLabel">
            <property name="sizePolicy">
             <sizepolicy hsizetype="Preferred" vsizetype="Minimum">
              <horstretch>0</horstretch>
              <verstretch>0</verstretch>
             </sizepolicy>
            </property>
            <property name="text">
             <string>Background label</string>
            </property>
            <property name="workflow" stdset="0">
             <stringlist>
              <string>2</string>
             </stringlist>
            </property>
           </widget>
          </item>
          <item row="1" column="1" colspan="2">
           <widget class="QSpinBox" name="SkinModelMakerBackgroundLabelSpinBox">
            <property name="toolTip">
             <string>&lt;!DOCTYPE HTML PUBLIC &quot;-//W3C//DTD HTML 4.0//EN&quot; &quot;http://www.w3.org/TR/REC-html40/strict.dtd&quot;&gt;
&lt;html&gt;&lt;head&gt;&lt;meta name=&quot;qrichtext&quot; content=&quot;1&quot; /&gt;&lt;style type=&quot;text/css&quot;&gt;
p, li { white-space: pre-wrap; }
&lt;/style&gt;&lt;/head&gt;&lt;body style=&quot; font-family:'MS Shell Dlg 2'; font-size:8.25pt; font-weight:400; font-style:normal;&quot;&gt;
&lt;p style=&quot; margin-top:0px; margin-bottom:0px; margin-left:0px; margin-right:0px; -qt-block-indent:0; text-indent:0px;&quot;&gt;&lt;span style=&quot; font-size:8pt;&quot;&gt;Set the &lt;/span&gt;&lt;span style=&quot; font-size:8pt; font-weight:600;&quot;&gt;Background label&lt;/span&gt;&lt;span style=&quot; font-size:8pt;&quot;&gt; used to differentiate the body and the exterior. This is used to extract the outer region of the eroded model.&lt;/span&gt;&lt;/p&gt;&lt;/body&gt;&lt;/html&gt;</string>
            </property>
            <property name="workflow" stdset="0">
             <stringlist>
              <string>2</string>
             </stringlist>
            </property>
           </widget>
          </item>
          <item row="2" column="0">
           <widget class="QLabel" name="SkinModelMakerSkinLabel">
            <property name="text">
             <string>Skin label</string>
            </property>
            <property name="workflow" stdset="0">
             <stringlist>
              <string>2</string>
             </stringlist>
            </property>
           </widget>
          </item>
          <item row="2" column="1" colspan="2">
           <widget class="QLineEdit" name="SkinModelMakerSkinLabelLineEdit">
            <property name="toolTip">
             <string>&lt;!DOCTYPE HTML PUBLIC &quot;-//W3C//DTD HTML 4.0//EN&quot; &quot;http://www.w3.org/TR/REC-html40/strict.dtd&quot;&gt;
&lt;html&gt;&lt;head&gt;&lt;meta name=&quot;qrichtext&quot; content=&quot;1&quot; /&gt;&lt;style type=&quot;text/css&quot;&gt;
p, li { white-space: pre-wrap; }
&lt;/style&gt;&lt;/head&gt;&lt;body style=&quot; font-family:'MS Shell Dlg 2'; font-size:8.25pt; font-weight:400; font-style:normal;&quot;&gt;
&lt;p style=&quot; margin-top:0px; margin-bottom:0px; margin-left:0px; margin-right:0px; -qt-block-indent:0; text-indent:0px;&quot;&gt;&lt;span style=&quot; font-size:8pt;&quot;&gt;Set the &lt;/span&gt;&lt;span style=&quot; font-size:8pt; font-weight:600;&quot;&gt;Skin label(s)&lt;/span&gt;&lt;span style=&quot; font-size:8pt;&quot;&gt; used to erode the skin from the model. This ensures that the skin model will lay inside the &lt;/span&gt;&lt;span style=&quot; font-size:8pt; font-weight:600;&quot;&gt;Input labelmap&lt;/span&gt;&lt;span style=&quot; font-size:8pt;&quot;&gt; when extracting it.&lt;/span&gt;&lt;/p&gt;&lt;/body&gt;&lt;/html&gt;</string>
            </property>
            <property name="workflow" stdset="0">
             <stringlist>
              <string>2</string>
             </stringlist>
            </property>
           </widget>
          </item>
          <item row="3" column="0">
           <widget class="QLabel" name="SkinModelMakerNodeOutputLabel">
            <property name="sizePolicy">
             <sizepolicy hsizetype="Preferred" vsizetype="Minimum">
              <horstretch>0</horstretch>
              <verstretch>0</verstretch>
             </sizepolicy>
            </property>
            <property name="toolTip">
             <string>&lt;!DOCTYPE HTML PUBLIC &quot;-//W3C//DTD HTML 4.0//EN&quot; &quot;http://www.w3.org/TR/REC-html40/strict.dtd&quot;&gt;
&lt;html&gt;&lt;head&gt;&lt;meta name=&quot;qrichtext&quot; content=&quot;1&quot; /&gt;&lt;style type=&quot;text/css&quot;&gt;
p, li { white-space: pre-wrap; }
&lt;/style&gt;&lt;/head&gt;&lt;body style=&quot; font-family:'MS Shell Dlg 2'; font-size:8.25pt; font-weight:400; font-style:normal;&quot;&gt;
&lt;p style=&quot; margin-top:0px; margin-bottom:0px; margin-left:0px; margin-right:0px; -qt-block-indent:0; text-indent:0px;&quot;&gt;&lt;span style=&quot; font-size:8pt;&quot;&gt;Choose the &lt;/span&gt;&lt;span style=&quot; font-size:8pt; font-weight:600;&quot;&gt;Output skin model&lt;/span&gt;&lt;span style=&quot; font-size:8pt;&quot;&gt; here.&lt;/span&gt;&lt;/p&gt;&lt;/body&gt;&lt;/html&gt;</string>
            </property>
            <property name="text">
             <string>Output skin model</string>
            </property>
            <property name="workflow" stdset="0">
             <stringlist>
              <string>1</string>
              <string>2</string>
             </stringlist>
            </property>
           </widget>
          </item>
          <item row="3" column="1">
           <widget class="qMRMLNodeComboBox" name="SkinModelMakerOutputNodeComboBox">
            <property name="sizePolicy">
             <sizepolicy hsizetype="Expanding" vsizetype="Minimum">
              <horstretch>0</horstretch>
              <verstretch>0</verstretch>
             </sizepolicy>
            </property>
            <property name="toolTip">
             <string>Select the output skin model</string>
            </property>
            <property name="nodeTypes">
             <stringlist>
              <string>vtkMRMLModelNode</string>
             </stringlist>
            </property>
            <property name="baseName">
             <string>Skin</string>
            </property>
            <property name="removeEnabled">
             <bool>true</bool>
            </property>
            <property name="renameEnabled">
             <bool>true</bool>
            </property>
            <property name="workflow" stdset="0">
             <stringlist>
              <string>1</string>
              <string>2</string>
             </stringlist>
            </property>
           </widget>
          </item>
          <item row="4" column="0" colspan="3">
           <layout class="QHBoxLayout" name="horizontalLayout_2">
            <item>
             <spacer name="horizontalSpacer_16">
              <property name="orientation">
               <enum>Qt::Horizontal</enum>
              </property>
              <property name="sizeHint" stdset="0">
               <size>
                <width>40</width>
                <height>20</height>
               </size>
              </property>
             </spacer>
            </item>
            <item>
             <widget class="QPushButton" name="SkinModelMakerGoToModelsModulePushButton">
              <property name="toolTip">
               <string>Open the &quot;Models&quot; module</string>
              </property>
              <property name="text">
               <string>Go To Models</string>
              </property>
              <property name="workflow" stdset="0">
               <stringlist>
                <string>2</string>
               </stringlist>
              </property>
             </widget>
            </item>
            <item>
             <widget class="QPushButton" name="SkinModelMakerGoToModulePushButton">
              <property name="toolTip">
               <string>Open the &quot;Skin Model Maker&quot; module</string>
              </property>
              <property name="text">
               <string>Go To Skin Model Maker</string>
              </property>
              <property name="workflow" stdset="0">
               <stringlist>
                <string>2</string>
               </stringlist>
              </property>
             </widget>
            </item>
            <item>
             <widget class="QPushButton" name="SkinModelMakerToggleVisiblePushButton">
              <property name="enabled">
               <bool>false</bool>
              </property>
              <property name="toolTip">
               <string>Toggle the output model visibility</string>
              </property>
              <property name="text">
               <string>Toggle skin visibility</string>
              </property>
             </widget>
            </item>
            <item>
             <widget class="QPushButton" name="SkinModelMakerApplyPushButton">
              <property name="toolTip">
               <string>Create the skin surface using the thresholded input labemap</string>
              </property>
              <property name="text">
               <string>Generate skin model</string>
              </property>
              <property name="checkable">
               <bool>true</bool>
              </property>
             </widget>
            </item>
           </layout>
          </item>
          <item row="3" column="2">
           <widget class="QToolButton" name="SkinModelMakerOutputNodeToolButton">
            <property name="enabled">
             <bool>false</bool>
            </property>
            <property name="toolTip">
             <string>Save to file the &quot;Skin&quot; surface model.</string>
            </property>
            <property name="text">
             <string>...</string>
            </property>
            <property name="workflow" stdset="0">
             <stringlist>
              <string>1</string>
              <string>2</string>
             </stringlist>
            </property>
           </widget>
          </item>
         </layout>
        </widget>
       </item>
       <item row="1" column="0" colspan="2">
        <widget class="ctkCollapsibleGroupBox" name="BoneModelMakerCollapsibleGroupBox">
         <property name="sizePolicy">
          <sizepolicy hsizetype="Preferred" vsizetype="Minimum">
           <horstretch>0</horstretch>
           <verstretch>0</verstretch>
          </sizepolicy>
         </property>
         <property name="title">
          <string>B) Bone model maker</string>
         </property>
         <property name="collapsedHeight">
          <number>5</number>
         </property>
         <layout class="QGridLayout" name="gridLayout_2">
          <item row="0" column="0">
           <widget class="QLabel" name="BoneModelMakerInputLabel">
            <property name="sizePolicy">
             <sizepolicy hsizetype="Preferred" vsizetype="Minimum">
              <horstretch>0</horstretch>
              <verstretch>0</verstretch>
             </sizepolicy>
            </property>
            <property name="text">
             <string>Input labelmap</string>
            </property>
            <property name="workflow" stdset="0">
             <stringlist>
              <string>2</string>
             </stringlist>
            </property>
           </widget>
          </item>
          <item row="0" column="1" colspan="2">
           <widget class="qMRMLNodeComboBox" name="BoneModelMakerInputNodeComboBox">
            <property name="sizePolicy">
             <sizepolicy hsizetype="Expanding" vsizetype="Minimum">
              <horstretch>0</horstretch>
              <verstretch>0</verstretch>
             </sizepolicy>
            </property>
            <property name="toolTip">
             <string>Select the input labelmap to extract the surface(s) from</string>
            </property>
            <property name="nodeTypes">
             <stringlist>
              <string>vtkMRMLScalarVolumeNode</string>
             </stringlist>
            </property>
            <property name="baseName">
             <string>Labelmap</string>
            </property>
            <property name="addEnabled">
             <bool>false</bool>
            </property>
            <property name="workflow" stdset="0">
             <stringlist>
              <string>2</string>
             </stringlist>
            </property>
           </widget>
          </item>
          <item row="1" column="0">
           <widget class="QLabel" name="BoneModelMakerLabelsLabel">
            <property name="sizePolicy">
             <sizepolicy hsizetype="Preferred" vsizetype="Minimum">
              <horstretch>0</horstretch>
              <verstretch>0</verstretch>
             </sizepolicy>
            </property>
            <property name="text">
             <string>Label(s)</string>
            </property>
            <property name="workflow" stdset="0">
             <stringlist>
              <string>2</string>
             </stringlist>
            </property>
           </widget>
          </item>
          <item row="1" column="1" colspan="2">
           <widget class="QLineEdit" name="BoneModelMakerLabelsLineEdit">
            <property name="sizePolicy">
             <sizepolicy hsizetype="Expanding" vsizetype="Minimum">
              <horstretch>0</horstretch>
              <verstretch>0</verstretch>
             </sizepolicy>
            </property>
            <property name="toolTip">
             <string>Label(s) to extract to surface(s)</string>
            </property>
            <property name="workflow" stdset="0">
             <stringlist>
              <string>2</string>
             </stringlist>
            </property>
           </widget>
          </item>
          <item row="3" column="0">
           <widget class="QLabel" name="BoneModelMakerNodeOutputLabel">
            <property name="sizePolicy">
             <sizepolicy hsizetype="Preferred" vsizetype="Minimum">
              <horstretch>0</horstretch>
              <verstretch>0</verstretch>
             </sizepolicy>
            </property>
            <property name="toolTip">
             <string>&lt;!DOCTYPE HTML PUBLIC &quot;-//W3C//DTD HTML 4.0//EN&quot; &quot;http://www.w3.org/TR/REC-html40/strict.dtd&quot;&gt;
&lt;html&gt;&lt;head&gt;&lt;meta name=&quot;qrichtext&quot; content=&quot;1&quot; /&gt;&lt;style type=&quot;text/css&quot;&gt;
p, li { white-space: pre-wrap; }
&lt;/style&gt;&lt;/head&gt;&lt;body style=&quot; font-family:'MS Shell Dlg 2'; font-size:8.25pt; font-weight:400; font-style:normal;&quot;&gt;
&lt;p style=&quot; margin-top:0px; margin-bottom:0px; margin-left:0px; margin-right:0px; -qt-block-indent:0; text-indent:0px;&quot;&gt;&lt;span style=&quot; font-size:8pt;&quot;&gt;Choose the &lt;/span&gt;&lt;span style=&quot; font-size:8pt; font-weight:600;&quot;&gt;Output skin model&lt;/span&gt;&lt;span style=&quot; font-size:8pt;&quot;&gt; here.&lt;/span&gt;&lt;/p&gt;&lt;/body&gt;&lt;/html&gt;</string>
            </property>
            <property name="text">
             <string>Output model hierarchy</string>
            </property>
            <property name="workflow" stdset="0">
             <stringlist>
              <string>1</string>
              <string>2</string>
             </stringlist>
            </property>
           </widget>
          </item>
          <item row="3" column="1">
           <widget class="qMRMLNodeComboBox" name="BoneModelMakerOutputNodeComboBox">
            <property name="enabled">
             <bool>false</bool>
            </property>
            <property name="sizePolicy">
             <sizepolicy hsizetype="Expanding" vsizetype="Minimum">
              <horstretch>0</horstretch>
              <verstretch>0</verstretch>
             </sizepolicy>
            </property>
            <property name="toolTip">
             <string>Select the output model hierarchy where the model(s) extracted will be stored</string>
            </property>
            <property name="nodeTypes">
             <stringlist>
              <string>vtkMRMLModelHierarchyNode</string>
             </stringlist>
            </property>
            <property name="showHidden">
             <bool>true</bool>
            </property>
            <property name="baseName">
             <string>Models</string>
            </property>
            <property name="renameEnabled">
             <bool>true</bool>
            </property>
            <property name="workflow" stdset="0">
             <stringlist>
              <string>1</string>
              <string>2</string>
             </stringlist>
            </property>
           </widget>
          </item>
          <item row="4" column="0" colspan="3">
           <layout class="QHBoxLayout" name="horizontalLayout_3">
            <item>
             <spacer name="horizontalSpacer_2">
              <property name="orientation">
               <enum>Qt::Horizontal</enum>
              </property>
              <property name="sizeHint" stdset="0">
               <size>
                <width>40</width>
                <height>20</height>
               </size>
              </property>
             </spacer>
            </item>
            <item>
             <widget class="QPushButton" name="BoneModelMakerGoToModelsModulePushButton">
              <property name="toolTip">
               <string>Open the &quot;Models&quot; module</string>
              </property>
              <property name="text">
               <string>Go To Models</string>
              </property>
              <property name="workflow" stdset="0">
               <stringlist>
                <string>2</string>
               </stringlist>
              </property>
             </widget>
            </item>
            <item>
             <widget class="QPushButton" name="BoneModelMakerGoToModulePushButton">
              <property name="toolTip">
               <string>Open the &quot;Model Maker&quot; module</string>
              </property>
              <property name="text">
               <string>Go To Model Maker</string>
              </property>
              <property name="workflow" stdset="0">
               <stringlist>
                <string>2</string>
               </stringlist>
              </property>
             </widget>
            </item>
            <item>
             <widget class="QPushButton" name="BoneModelMakerApplyPushButton">
              <property name="toolTip">
               <string>&lt;!DOCTYPE HTML PUBLIC &quot;-//W3C//DTD HTML 4.0//EN&quot; &quot;http://www.w3.org/TR/REC-html40/strict.dtd&quot;&gt;
&lt;html&gt;&lt;head&gt;&lt;meta name=&quot;qrichtext&quot; content=&quot;1&quot; /&gt;&lt;style type=&quot;text/css&quot;&gt;
p, li { white-space: pre-wrap; }
&lt;/style&gt;&lt;/head&gt;&lt;body style=&quot; font-family:'MS Shell Dlg 2'; font-size:8.25pt; font-weight:400; font-style:normal;&quot;&gt;
&lt;p style=&quot; margin-top:0px; margin-bottom:0px; margin-left:0px; margin-right:0px; -qt-block-indent:0; text-indent:0px;&quot;&gt;&lt;span style=&quot; font-size:8pt;&quot;&gt;Generate the surface(s) from the input labelmap and the given label(s)&lt;/span&gt;&lt;/p&gt;&lt;/body&gt;&lt;/html&gt;</string>
              </property>
              <property name="text">
               <string>Generate bone model</string>
              </property>
              <property name="checkable">
               <bool>true</bool>
              </property>
             </widget>
            </item>
           </layout>
          </item>
          <item row="2" column="1" colspan="2">
           <widget class="ctkSliderWidget" name="BoneModelMakerDecimateSliderWidget">
            <property name="toolTip">
             <string>&lt;!DOCTYPE HTML PUBLIC &quot;-//W3C//DTD HTML 4.0//EN&quot; &quot;http://www.w3.org/TR/REC-html40/strict.dtd&quot;&gt;
&lt;html&gt;&lt;head&gt;&lt;meta name=&quot;qrichtext&quot; content=&quot;1&quot; /&gt;&lt;style type=&quot;text/css&quot;&gt;
p, li { white-space: pre-wrap; }
&lt;/style&gt;&lt;/head&gt;&lt;body style=&quot; font-family:'MS Shell Dlg 2'; font-size:8.25pt; font-weight:400; font-style:normal;&quot;&gt;
&lt;p style=&quot; margin-top:0px; margin-bottom:0px; margin-left:0px; margin-right:0px; -qt-block-indent:0; text-indent:0px;&quot;&gt;&lt;span style=&quot; font-size:8pt;&quot;&gt;Chose the target reduction in number of polygons as a decimal percentage (between 0 and 1) of the number of polygons of the output &lt;/span&gt;&lt;/p&gt;&lt;/body&gt;&lt;/html&gt;</string>
            </property>
            <property name="singleStep">
             <double>0.010000000000000</double>
            </property>
            <property name="pageStep">
             <double>0.010000000000000</double>
            </property>
            <property name="maximum">
             <double>1.000000000000000</double>
            </property>
            <property name="value">
             <double>0.250000000000000</double>
            </property>
            <property name="workflow" stdset="0">
             <stringlist>
              <string>2</string>
             </stringlist>
            </property>
           </widget>
          </item>
          <item row="2" column="0">
           <widget class="QLabel" name="BoneModelMakerDecimateLabel">
            <property name="text">
             <string>Decimate</string>
            </property>
            <property name="workflow" stdset="0">
             <stringlist>
              <string>2</string>
             </stringlist>
            </property>
           </widget>
          </item>
          <item row="3" column="2">
           <widget class="QToolButton" name="BoneModelMakerOutputNodeToolButton">
            <property name="enabled">
             <bool>false</bool>
            </property>
            <property name="toolTip">
             <string>Save to file the &quot;Bones&quot; surface model</string>
            </property>
            <property name="text">
             <string>...</string>
            </property>
            <property name="workflow" stdset="0">
             <stringlist>
              <string>1</string>
              <string>2</string>
             </stringlist>
            </property>
           </widget>
          </item>
         </layout>
        </widget>
       </item>
      </layout>
     </widget>
     <widget class="QWidget" name="ArmaturesPage">
      <property name="toolTip">
       <string/>
      </property>
      <property name="whatsThis">
       <string/>
      </property>
      <property name="accessibleName">
       <string>Create armature (rigging)</string>
      </property>
      <property name="accessibleDescription">
       <string>&lt;!DOCTYPE HTML PUBLIC &quot;-//W3C//DTD HTML 4.0//EN&quot; &quot;http://www.w3.org/TR/REC-html40/strict.dtd&quot;&gt;
&lt;html&gt;&lt;head&gt;&lt;meta name=&quot;qrichtext&quot; content=&quot;1&quot; /&gt;&lt;style type=&quot;text/css&quot;&gt;
p, li { white-space: pre-wrap; }
&lt;/style&gt;&lt;/head&gt;&lt;body&gt;
&lt;p&gt;The armature will enable to animate the volume.&lt;/p&gt;
&lt;p&gt;For more details, see the Armature module.&lt;/p&gt;&lt;/body&gt;&lt;/html&gt;</string>
      </property>
      <layout class="QFormLayout" name="formLayout_7">
       <property name="fieldGrowthPolicy">
        <enum>QFormLayout::AllNonFixedFieldsGrow</enum>
       </property>
       <property name="leftMargin">
        <number>0</number>
       </property>
       <property name="rightMargin">
        <number>0</number>
       </property>
       <item row="0" column="0" colspan="2">
        <widget class="ctkCollapsibleGroupBox" name="ArmaturesCollapsibleGroupBox">
         <property name="sizePolicy">
          <sizepolicy hsizetype="Preferred" vsizetype="Minimum">
           <horstretch>0</horstretch>
           <verstretch>0</verstretch>
          </sizepolicy>
         </property>
         <property name="accessibleName">
          <string>Create Rest Armature</string>
         </property>
         <property name="accessibleDescription">
          <string>&lt;!DOCTYPE HTML PUBLIC &quot;-//W3C//DTD HTML 4.0//EN&quot; &quot;http://www.w3.org/TR/REC-html40/strict.dtd&quot;&gt;
&lt;html&gt;&lt;head&gt;&lt;meta name=&quot;qrichtext&quot; content=&quot;1&quot; /&gt;&lt;style type=&quot;text/css&quot;&gt;
p, li { white-space: pre-wrap; }
&lt;/style&gt;&lt;/head&gt;&lt;body style=&quot; font-family:'MS Shell Dlg 2'; font-size:8.25pt; font-weight:400; font-style:normal;&quot;&gt;
&lt;p style=&quot; margin-top:12px; margin-bottom:12px; margin-left:0px; margin-right:0px; -qt-block-indent:0; text-indent:0px;&quot;&gt;&lt;span style=&quot; font-size:8pt;&quot;&gt;The armatures will enable to animate the input volume. For more details see the armature module.&lt;/span&gt; &lt;/p&gt;&lt;/body&gt;&lt;/html&gt;</string>
         </property>
         <property name="title">
          <string>A) Armatures</string>
         </property>
         <property name="collapsed">
          <bool>false</bool>
         </property>
         <layout class="QGridLayout" name="gridLayout_5">
          <item row="0" column="0">
           <widget class="QLabel" name="ArmaturesArmatureLabel">
            <property name="text">
             <string>Armature</string>
            </property>
            <property name="textFormat">
             <enum>Qt::RichText</enum>
            </property>
            <property name="scaledContents">
             <bool>false</bool>
            </property>
           </widget>
          </item>
          <item row="1" column="0" colspan="4">
           <layout class="QHBoxLayout" name="horizontalLayout_5">
            <item>
             <spacer name="horizontalSpacer_4">
              <property name="orientation">
               <enum>Qt::Horizontal</enum>
              </property>
              <property name="sizeHint" stdset="0">
               <size>
                <width>40</width>
                <height>20</height>
               </size>
              </property>
             </spacer>
            </item>
            <item>
             <widget class="QPushButton" name="ArmaturesToggleVisiblePushButton">
              <property name="enabled">
               <bool>false</bool>
              </property>
              <property name="toolTip">
               <string>Toggle the skin model maker output model visibility</string>
              </property>
              <property name="text">
               <string>Toggle skin visibility</string>
              </property>
             </widget>
            </item>
            <item>
             <widget class="QPushButton" name="ArmaturesGoToPushButton">
              <property name="toolTip">
               <string>Open the &quot;Armatures&quot; module</string>
              </property>
              <property name="text">
               <string>Go to Armatures module</string>
              </property>
             </widget>
            </item>
           </layout>
          </item>
          <item row="0" column="1">
           <widget class="qMRMLNodeComboBox" name="ArmaturesArmatureNodeComboBox">
            <property name="nodeTypes">
             <stringlist>
              <string>vtkMRMLArmatureNode</string>
             </stringlist>
            </property>
            <property name="baseName">
             <string>Armature</string>
            </property>
            <property name="addEnabled">
             <bool>false</bool>
            </property>
            <property name="renameEnabled">
             <bool>true</bool>
            </property>
           </widget>
          </item>
          <item row="0" column="3">
           <widget class="QToolButton" name="ArmaturesArmatureSaveToolButton">
            <property name="enabled">
             <bool>false</bool>
            </property>
            <property name="toolTip">
             <string>Save  to file the current armature.</string>
            </property>
            <property name="text">
             <string>...</string>
            </property>
           </widget>
          </item>
          <item row="0" column="2">
           <widget class="QToolButton" name="ArmaturesArmatureLoadToolButton">
            <property name="toolTip">
             <string>Load armature from file.</string>
            </property>
            <property name="text">
             <string>...</string>
            </property>
           </widget>
          </item>
         </layout>
        </widget>
       </item>
      </layout>
     </widget>
     <widget class="QWidget" name="SkinningPage">
      <property name="accessibleName">
       <string>Skin armature to volume</string>
      </property>
      <property name="accessibleDescription">
       <string>&lt;!DOCTYPE HTML PUBLIC &quot;-//W3C//DTD HTML 4.0//EN&quot; &quot;http://www.w3.org/TR/REC-html40/strict.dtd&quot;&gt;
&lt;html&gt;&lt;head&gt;&lt;meta name=&quot;qrichtext&quot; content=&quot;1&quot; /&gt;&lt;style type=&quot;text/css&quot;&gt;
p, li { white-space: pre-wrap; }
&lt;/style&gt;&lt;/head&gt;&lt;body style=&quot; font-family:'MS Shell Dlg 2'; font-size:8.25pt; font-weight:400; font-style:normal;&quot;&gt;
&lt;p style=&quot; margin-top:12px; margin-bottom:12px; margin-left:0px; margin-right:0px; -qt-block-indent:0; text-indent:0px;&quot;&gt;&lt;span style=&quot; font-size:10pt; font-weight:600;&quot;&gt;Skin the armature to the volume&lt;/span&gt;&lt;/p&gt;
&lt;p style=&quot; margin-top:12px; margin-bottom:12px; margin-left:0px; margin-right:0px; -qt-block-indent:0; text-indent:0px;&quot;&gt;&lt;span style=&quot; font-size:8pt; font-style:italic;&quot;&gt;Volume skinning&lt;/span&gt;&lt;span style=&quot; font-size:8pt;&quot;&gt; assigns a unique bone ID to each input volume voxel.&lt;/span&gt;&lt;/p&gt;
&lt;p style=&quot; margin-top:12px; margin-bottom:12px; margin-left:0px; margin-right:0px; -qt-block-indent:0; text-indent:0px;&quot;&gt;&lt;span style=&quot; font-size:8pt; font-style:italic;&quot;&gt;Edit skinned volume&lt;/span&gt;&lt;span style=&quot; font-size:8pt;&quot;&gt; to manually edit the results from &lt;/span&gt;&lt;span style=&quot; font-size:8pt; font-style:italic;&quot;&gt;Volume skinning.&lt;/span&gt;&lt;/p&gt;&lt;/body&gt;&lt;/html&gt;</string>
      </property>
      <layout class="QFormLayout" name="formLayout_2">
       <property name="fieldGrowthPolicy">
        <enum>QFormLayout::AllNonFixedFieldsGrow</enum>
       </property>
       <property name="margin">
        <number>0</number>
       </property>
       <item row="0" column="0" colspan="2">
        <widget class="ctkCollapsibleGroupBox" name="VolumeSkinningCollapsibleGroupBox">
         <property name="sizePolicy">
          <sizepolicy hsizetype="Preferred" vsizetype="Minimum">
           <horstretch>0</horstretch>
           <verstretch>0</verstretch>
          </sizepolicy>
         </property>
         <property name="title">
          <string>A) Volume skinning</string>
         </property>
         <property name="collapsed">
          <bool>false</bool>
         </property>
         <layout class="QGridLayout" name="gridLayout_8">
          <item row="0" column="0">
           <widget class="QLabel" name="VolumeSkinningVolumeLabel">
            <property name="text">
             <string>Volume</string>
            </property>
            <property name="workflow" stdset="0">
             <stringlist>
              <string>1</string>
              <string>2</string>
             </stringlist>
            </property>
           </widget>
          </item>
          <item row="0" column="1">
           <widget class="qMRMLNodeComboBox" name="VolumeSkinningInputVolumeNodeComboBox">
            <property name="enabled">
             <bool>false</bool>
            </property>
            <property name="toolTip">
             <string>Select the input volume to apply skinning on</string>
            </property>
            <property name="nodeTypes">
             <stringlist>
              <string>vtkMRMLScalarVolumeNode</string>
             </stringlist>
            </property>
            <property name="showHidden">
             <bool>false</bool>
            </property>
            <property name="addEnabled">
             <bool>false</bool>
            </property>
            <property name="selectNodeUponCreation">
             <bool>true</bool>
            </property>
            <property name="workflow" stdset="0">
             <stringlist>
              <string>1</string>
              <string>2</string>
             </stringlist>
            </property>
           </widget>
          </item>
          <item row="1" column="0">
           <widget class="QLabel" name="VolumeSkinningArmatureLabel">
            <property name="text">
             <string>Armature</string>
            </property>
            <property name="workflow" stdset="0">
             <stringlist>
              <string>2</string>
             </stringlist>
            </property>
           </widget>
          </item>
          <item row="1" column="1" colspan="2">
           <widget class="qMRMLNodeComboBox" name="VolumeSkinningAmartureNodeComboBox">
            <property name="toolTip">
             <string>Select the armature that will determine the skinning</string>
            </property>
            <property name="nodeTypes">
             <stringlist>
              <string>vtkMRMLModelNode</string>
             </stringlist>
            </property>
            <property name="showHidden">
             <bool>false</bool>
            </property>
            <property name="baseName">
             <string/>
            </property>
            <property name="addEnabled">
             <bool>false</bool>
            </property>
            <property name="workflow" stdset="0">
             <stringlist>
              <string>2</string>
             </stringlist>
            </property>
           </widget>
          </item>
          <item row="2" column="0">
           <widget class="QLabel" name="VolumeSkinningOutputVolumeLabel">
            <property name="text">
             <string>Output skinned volume</string>
            </property>
            <property name="workflow" stdset="0">
             <stringlist>
              <string>1</string>
              <string>2</string>
             </stringlist>
            </property>
           </widget>
          </item>
          <item row="2" column="1">
           <widget class="qMRMLNodeComboBox" name="VolumeSkinningOutputVolumeNodeComboBox">
            <property name="toolTip">
             <string>Select the output skinned volume</string>
            </property>
            <property name="nodeTypes">
             <stringlist>
              <string>vtkMRMLScalarVolumeNode</string>
             </stringlist>
            </property>
            <property name="baseName">
             <string>SkinnedVolume</string>
            </property>
            <property name="noneEnabled">
             <bool>false</bool>
            </property>
            <property name="addEnabled">
             <bool>true</bool>
            </property>
            <property name="renameEnabled">
             <bool>true</bool>
            </property>
            <property name="workflow" stdset="0">
             <stringlist>
              <string>1</string>
              <string>2</string>
             </stringlist>
            </property>
           </widget>
          </item>
          <item row="3" column="0" colspan="3">
           <layout class="QHBoxLayout" name="horizontalLayout_8">
            <item>
             <spacer name="horizontalSpacer_7">
              <property name="orientation">
               <enum>Qt::Horizontal</enum>
              </property>
              <property name="sizeHint" stdset="0">
               <size>
                <width>40</width>
                <height>20</height>
               </size>
              </property>
             </spacer>
            </item>
            <item>
             <widget class="QPushButton" name="VolumeSkinningGoToPushButton">
              <property name="toolTip">
               <string>Open the &quot;Volume Skinning&quot; module</string>
              </property>
              <property name="text">
               <string>Go to Volume Skinning module</string>
              </property>
              <property name="workflow" stdset="0">
               <stringlist>
                <string>2</string>
               </stringlist>
              </property>
             </widget>
            </item>
            <item>
             <widget class="QPushButton" name="VolumeSkinningApplyPushButton">
              <property name="toolTip">
               <string>&lt;!DOCTYPE HTML PUBLIC &quot;-//W3C//DTD HTML 4.0//EN&quot; &quot;http://www.w3.org/TR/REC-html40/strict.dtd&quot;&gt;
&lt;html&gt;&lt;head&gt;&lt;meta name=&quot;qrichtext&quot; content=&quot;1&quot; /&gt;&lt;style type=&quot;text/css&quot;&gt;
p, li { white-space: pre-wrap; }
&lt;/style&gt;&lt;/head&gt;&lt;body style=&quot; font-family:'MS Shell Dlg 2'; font-size:8.25pt; font-weight:400; font-style:normal;&quot;&gt;
&lt;p style=&quot; margin-top:0px; margin-bottom:0px; margin-left:0px; margin-right:0px; -qt-block-indent:0; text-indent:0px;&quot;&gt;&lt;span style=&quot; font-size:8pt;&quot;&gt;Attribute each voxel of the input volume to a bone of the armature&lt;/span&gt;&lt;/p&gt;&lt;/body&gt;&lt;/html&gt;</string>
              </property>
              <property name="text">
               <string>Skin Volume</string>
              </property>
              <property name="checkable">
               <bool>true</bool>
              </property>
             </widget>
            </item>
           </layout>
          </item>
          <item row="0" column="2">
           <widget class="QToolButton" name="VolumeSkinningInputVolumeNodeToolButton">
            <property name="toolTip">
             <string>Load the volume containing the merged bones.</string>
            </property>
            <property name="text">
             <string>...</string>
            </property>
            <property name="workflow" stdset="0">
             <stringlist>
              <string>1</string>
              <string>2</string>
             </stringlist>
            </property>
           </widget>
          </item>
          <item row="2" column="2">
           <widget class="QToolButton" name="VolumeSkinningOutputVolumeNodeToolButton">
            <property name="enabled">
             <bool>false</bool>
            </property>
            <property name="toolTip">
             <string>Save to file the &quot;skinned&quot; volume.</string>
            </property>
            <property name="text">
             <string>...</string>
            </property>
            <property name="workflow" stdset="0">
             <stringlist>
              <string>1</string>
              <string>2</string>
             </stringlist>
            </property>
           </widget>
          </item>
         </layout>
        </widget>
       </item>
       <item row="1" column="0" colspan="2">
        <widget class="ctkCollapsibleGroupBox" name="EditSkinnedVolumeCollapsibleGroupBox">
         <property name="title">
          <string>B) Edit skinned volume</string>
         </property>
         <layout class="QGridLayout" name="gridLayout_15">
          <item row="0" column="0">
           <widget class="QLabel" name="EditSkinnedVolumeLabel">
            <property name="text">
             <string>Skinned volume</string>
            </property>
            <property name="workflow" stdset="0">
             <stringlist>
              <string>1</string>
              <string>2</string>
             </stringlist>
            </property>
           </widget>
          </item>
          <item row="1" column="0" colspan="4">
           <layout class="QHBoxLayout" name="horizontalLayout_14">
            <item>
             <spacer name="horizontalSpacer_18">
              <property name="orientation">
               <enum>Qt::Horizontal</enum>
              </property>
              <property name="sizeHint" stdset="0">
               <size>
                <width>40</width>
                <height>20</height>
               </size>
              </property>
             </spacer>
            </item>
            <item>
             <widget class="QPushButton" name="EditSkinnedVolumeGoToEditorPushButton">
              <property name="text">
               <string>Go to Editor module</string>
              </property>
             </widget>
            </item>
           </layout>
          </item>
          <item row="0" column="1">
           <widget class="qMRMLNodeComboBox" name="EditSkinnedVolumeNodeComboBox">
            <property name="nodeTypes">
             <stringlist>
              <string>vtkMRMLScalarVolumeNode</string>
             </stringlist>
            </property>
            <property name="workflow" stdset="0">
             <stringlist>
              <string>1</string>
              <string>2</string>
             </stringlist>
            </property>
           </widget>
          </item>
          <item row="0" column="2">
           <widget class="QToolButton" name="EditSkinnedVolumeNodeToolButton">
            <property name="toolTip">
             <string>Load the edited &quot;skinned&quot; volume.</string>
            </property>
            <property name="text">
             <string>...</string>
            </property>
            <property name="workflow" stdset="0">
             <stringlist>
              <string>1</string>
              <string>2</string>
             </stringlist>
            </property>
           </widget>
          </item>
          <item row="0" column="3">
           <widget class="QToolButton" name="EditSkinnedVolumeNodeSaveToolButton">
            <property name="enabled">
             <bool>false</bool>
            </property>
            <property name="text">
             <string>...</string>
            </property>
            <property name="workflow" stdset="0">
             <stringlist>
              <string>1</string>
              <string>2</string>
             </stringlist>
            </property>
           </widget>
          </item>
         </layout>
        </widget>
       </item>
      </layout>
     </widget>
     <widget class="QWidget" name="WeightsPage">
      <property name="accessibleName">
       <string>Compute weights</string>
      </property>
      <property name="accessibleDescription">
       <string>&lt;!DOCTYPE HTML PUBLIC &quot;-//W3C//DTD HTML 4.0//EN&quot; &quot;http://www.w3.org/TR/REC-html40/strict.dtd&quot;&gt;
&lt;html&gt;&lt;head&gt;&lt;meta name=&quot;qrichtext&quot; content=&quot;1&quot; /&gt;&lt;style type=&quot;text/css&quot;&gt;
p, li { white-space: pre-wrap; }
&lt;/style&gt;&lt;/head&gt;&lt;body style=&quot; font-family:'MS Shell Dlg 2'; font-size:8.25pt; font-weight:400; font-style:normal;&quot;&gt;
&lt;p style=&quot; margin-top:0px; margin-bottom:0px; margin-left:0px; margin-right:0px; -qt-block-indent:0; text-indent:0px;&quot;&gt;&lt;span style=&quot; font-size:8pt; font-style:italic;&quot;&gt;Compute armature weight&lt;/span&gt;&lt;span style=&quot; font-size:8pt;&quot;&gt; computes the bone weights (influence of a bone over a weight transform) at each voxel. The weights will be used when repositioning the labelmap or the surface models.&lt;/span&gt;&lt;/p&gt;
&lt;p style=&quot; margin-top:12px; margin-bottom:12px; margin-left:0px; margin-right:0px; -qt-block-indent:0; text-indent:0px;&quot;&gt;&lt;span style=&quot; font-size:8pt; font-style:italic;&quot;&gt;Evaluate surface weights&lt;/span&gt;&lt;span style=&quot; font-size:8pt;&quot;&gt; assign the computed weights at each point of an input surface model. This process is necessary to reposition the surface models in the next step.&lt;/span&gt;&lt;/p&gt;&lt;/body&gt;&lt;/html&gt;</string>
      </property>
      <layout class="QFormLayout" name="formLayout_4">
       <property name="margin">
        <number>0</number>
       </property>
       <item row="0" column="0" colspan="2">
        <widget class="ctkCollapsibleGroupBox" name="ComputeArmatureWeightCollapsibleGroupBox">
         <property name="sizePolicy">
          <sizepolicy hsizetype="Preferred" vsizetype="Minimum">
           <horstretch>0</horstretch>
           <verstretch>0</verstretch>
          </sizepolicy>
         </property>
         <property name="title">
          <string>A) Compute armature weights</string>
         </property>
         <property name="collapsed">
          <bool>false</bool>
         </property>
         <layout class="QGridLayout" name="gridLayout_6">
          <item row="0" column="0">
           <widget class="QLabel" name="ComputeArmatureWeightInputVolumeLabel">
            <property name="sizePolicy">
             <sizepolicy hsizetype="Preferred" vsizetype="Fixed">
              <horstretch>0</horstretch>
              <verstretch>0</verstretch>
             </sizepolicy>
            </property>
            <property name="text">
             <string>Volume</string>
            </property>
            <property name="workflow" stdset="0">
             <stringlist>
              <string>2</string>
             </stringlist>
            </property>
           </widget>
          </item>
          <item row="0" column="1" colspan="2">
           <widget class="qMRMLNodeComboBox" name="ComputeArmatureWeightInputVolumeNodeComboBox">
            <property name="enabled">
             <bool>false</bool>
            </property>
            <property name="toolTip">
             <string>Select the volume for which the weights are computed</string>
            </property>
            <property name="nodeTypes">
             <stringlist>
              <string>vtkMRMLScalarVolumeNode</string>
             </stringlist>
            </property>
            <property name="showHidden">
             <bool>false</bool>
            </property>
            <property name="addEnabled">
             <bool>false</bool>
            </property>
            <property name="selectNodeUponCreation">
             <bool>true</bool>
            </property>
            <property name="workflow" stdset="0">
             <stringlist>
              <string>2</string>
             </stringlist>
            </property>
           </widget>
          </item>
          <item row="1" column="0">
           <widget class="QLabel" name="ComputeArmatureWeightArmatureLabel">
            <property name="sizePolicy">
             <sizepolicy hsizetype="Preferred" vsizetype="Fixed">
              <horstretch>0</horstretch>
              <verstretch>0</verstretch>
             </sizepolicy>
            </property>
            <property name="text">
             <string>Armature</string>
            </property>
            <property name="workflow" stdset="0">
             <stringlist>
              <string>2</string>
             </stringlist>
            </property>
           </widget>
          </item>
          <item row="1" column="1" colspan="2">
           <widget class="qMRMLNodeComboBox" name="ComputeArmatureWeightAmartureNodeComboBox">
            <property name="toolTip">
             <string>Select the armature for which the weights are computed</string>
            </property>
            <property name="nodeTypes">
             <stringlist>
              <string>vtkMRMLModelNode</string>
             </stringlist>
            </property>
            <property name="showHidden">
             <bool>false</bool>
            </property>
            <property name="baseName">
             <string/>
            </property>
            <property name="addEnabled">
             <bool>false</bool>
            </property>
            <property name="removeEnabled">
             <bool>true</bool>
            </property>
            <property name="workflow" stdset="0">
             <stringlist>
              <string>2</string>
             </stringlist>
            </property>
           </widget>
          </item>
          <item row="2" column="0">
           <widget class="QLabel" name="ComputeArmatureWeightSkinnedVolumeLabel">
            <property name="sizePolicy">
             <sizepolicy hsizetype="Preferred" vsizetype="Fixed">
              <horstretch>0</horstretch>
              <verstretch>0</verstretch>
             </sizepolicy>
            </property>
            <property name="text">
             <string>Input skinned volume</string>
            </property>
            <property name="workflow" stdset="0">
             <stringlist>
              <string>2</string>
             </stringlist>
            </property>
           </widget>
          </item>
          <item row="2" column="1" colspan="2">
           <widget class="qMRMLNodeComboBox" name="ComputeArmatureWeightSkinnedVolumeVolumeNodeComboBox">
            <property name="toolTip">
             <string>Select the skinned volume for which each voxel as a bone associated</string>
            </property>
            <property name="nodeTypes">
             <stringlist>
              <string>vtkMRMLScalarVolumeNode</string>
             </stringlist>
            </property>
            <property name="baseName">
             <string>SkinnedVolume</string>
            </property>
            <property name="noneEnabled">
             <bool>false</bool>
            </property>
            <property name="addEnabled">
             <bool>false</bool>
            </property>
            <property name="removeEnabled">
             <bool>true</bool>
            </property>
            <property name="workflow" stdset="0">
             <stringlist>
              <string>2</string>
             </stringlist>
            </property>
           </widget>
          </item>
          <item row="5" column="0">
           <widget class="QLabel" name="ComputeArmatureWeightOutputFolderLabel">
            <property name="sizePolicy">
             <sizepolicy hsizetype="Preferred" vsizetype="Fixed">
              <horstretch>0</horstretch>
              <verstretch>0</verstretch>
             </sizepolicy>
            </property>
            <property name="text">
             <string>Output weight images folder</string>
            </property>
           </widget>
          </item>
          <item row="6" column="0" colspan="3">
           <layout class="QHBoxLayout" name="horizontalLayout_9">
            <item>
             <spacer name="horizontalSpacer_8">
              <property name="orientation">
               <enum>Qt::Horizontal</enum>
              </property>
              <property name="sizeHint" stdset="0">
               <size>
                <width>40</width>
                <height>20</height>
               </size>
              </property>
             </spacer>
            </item>
            <item>
             <widget class="QPushButton" name="ComputeArmatureWeightGoToPushButton">
              <property name="toolTip">
               <string>Open the &quot;Compute Armature Weights&quot; module</string>
              </property>
              <property name="text">
               <string>Go to Compute Armature Weights module</string>
              </property>
              <property name="workflow" stdset="0">
               <stringlist>
                <string>2</string>
               </stringlist>
              </property>
             </widget>
            </item>
            <item>
             <widget class="QPushButton" name="ComputeArmatureWeightApplyPushButton">
              <property name="toolTip">
               <string>&lt;!DOCTYPE HTML PUBLIC &quot;-//W3C//DTD HTML 4.0//EN&quot; &quot;http://www.w3.org/TR/REC-html40/strict.dtd&quot;&gt;
&lt;html&gt;&lt;head&gt;&lt;meta name=&quot;qrichtext&quot; content=&quot;1&quot; /&gt;&lt;style type=&quot;text/css&quot;&gt;
p, li { white-space: pre-wrap; }
&lt;/style&gt;&lt;/head&gt;&lt;body style=&quot; font-family:'MS Shell Dlg 2'; font-size:8.25pt; font-weight:400; font-style:normal;&quot;&gt;
&lt;p style=&quot; margin-top:0px; margin-bottom:0px; margin-left:0px; margin-right:0px; -qt-block-indent:0; text-indent:0px;&quot;&gt;&lt;span style=&quot; font-size:8pt;&quot;&gt;For each voxel of the volume, compute the contribution of each bone to a movement and outputs it in the weight folder.&lt;/span&gt;&lt;/p&gt;&lt;/body&gt;&lt;/html&gt;</string>
              </property>
              <property name="text">
               <string>Compute weights</string>
              </property>
              <property name="checkable">
               <bool>true</bool>
              </property>
             </widget>
            </item>
           </layout>
          </item>
          <item row="3" column="0">
           <widget class="QLabel" name="ComputeArmatureWeightPaddingLabel">
            <property name="text">
             <string>Padding</string>
            </property>
            <property name="workflow" stdset="0">
             <stringlist>
              <string>2</string>
             </stringlist>
            </property>
           </widget>
          </item>
          <item row="3" column="1" colspan="2">
           <widget class="QSpinBox" name="ComputeArmatureWeightPaddingSpinBox">
            <property name="toolTip">
             <string>&lt;!DOCTYPE HTML PUBLIC &quot;-//W3C//DTD HTML 4.0//EN&quot; &quot;http://www.w3.org/TR/REC-html40/strict.dtd&quot;&gt;
&lt;html&gt;&lt;head&gt;&lt;meta name=&quot;qrichtext&quot; content=&quot;1&quot; /&gt;&lt;style type=&quot;text/css&quot;&gt;
p, li { white-space: pre-wrap; }
&lt;/style&gt;&lt;/head&gt;&lt;body style=&quot; font-family:'MS Shell Dlg 2'; font-size:8.25pt; font-weight:400; font-style:normal;&quot;&gt;
&lt;p style=&quot; margin-top:0px; margin-bottom:0px; margin-left:0px; margin-right:0px; -qt-block-indent:0; text-indent:0px;&quot;&gt;&lt;span style=&quot; font-size:8pt;&quot;&gt;How far (in voxel units) outside the body the weights region will be computed&lt;/span&gt;&lt;/p&gt;&lt;/body&gt;&lt;/html&gt;</string>
            </property>
            <property name="value">
             <number>1</number>
            </property>
            <property name="workflow" stdset="0">
             <stringlist>
              <string>2</string>
             </stringlist>
            </property>
           </widget>
          </item>
          <item row="4" column="0">
           <widget class="QLabel" name="ComputeArmatureWeightScaleFactorLabel">
            <property name="text">
             <string>Scale Factor</string>
            </property>
            <property name="workflow" stdset="0">
             <stringlist>
              <string>1</string>
              <string>2</string>
             </stringlist>
            </property>
           </widget>
          </item>
          <item row="4" column="1" colspan="2">
           <widget class="QDoubleSpinBox" name="ComputeArmatureWeightScaleFactorSpinBox">
            <property name="toolTip">
             <string>&lt;!DOCTYPE HTML PUBLIC &quot;-//W3C//DTD HTML 4.0//EN&quot; &quot;http://www.w3.org/TR/REC-html40/strict.dtd&quot;&gt;
&lt;html&gt;&lt;head&gt;&lt;meta name=&quot;qrichtext&quot; content=&quot;1&quot; /&gt;&lt;style type=&quot;text/css&quot;&gt;
p, li { white-space: pre-wrap; }
&lt;/style&gt;&lt;/head&gt;&lt;body style=&quot; font-family:'MS Shell Dlg 2'; font-size:8.25pt; font-weight:400; font-style:normal;&quot;&gt;
&lt;p style=&quot; margin-top:0px; margin-bottom:0px; margin-left:0px; margin-right:0px; -qt-block-indent:0; text-indent:0px;&quot;&gt;&lt;span style=&quot; font-size:8pt;&quot;&gt;Scale factor applied to the input images to speed up the processing&lt;/span&gt;&lt;/p&gt;&lt;/body&gt;&lt;/html&gt;</string>
            </property>
            <property name="singleStep">
             <double>2.000000000000000</double>
            </property>
            <property name="value">
             <double>6.000000000000000</double>
            </property>
            <property name="workflow" stdset="0">
             <stringlist>
              <string>1</string>
              <string>2</string>
             </stringlist>
            </property>
           </widget>
          </item>
          <item row="5" column="1" colspan="2">
           <widget class="ctkPathLineEdit" name="ComputeArmatureWeightOutputPathLineEdit">
            <property name="filters">
             <set>ctkPathLineEdit::Dirs|ctkPathLineEdit::Drives|ctkPathLineEdit::Readable|ctkPathLineEdit::Writable</set>
            </property>
           </widget>
          </item>
         </layout>
        </widget>
       </item>
       <item row="1" column="0" colspan="2">
        <widget class="ctkCollapsibleGroupBox" name="EvalSurfaceWeightCollapsibleGroupBox">
         <property name="sizePolicy">
          <sizepolicy hsizetype="Preferred" vsizetype="Minimum">
           <horstretch>0</horstretch>
           <verstretch>0</verstretch>
          </sizepolicy>
         </property>
         <property name="title">
          <string>B) Evaluate surface weights</string>
         </property>
         <layout class="QGridLayout" name="gridLayout_10">
          <item row="0" column="0">
           <widget class="QLabel" name="EvalSurfaceWeightInputNodeLabel">
            <property name="text">
             <string>Input surface</string>
            </property>
            <property name="workflow" stdset="0">
             <stringlist>
              <string>1</string>
              <string>2</string>
             </stringlist>
            </property>
           </widget>
          </item>
          <item row="0" column="1">
           <widget class="qMRMLNodeComboBox" name="EvalSurfaceWeightInputNodeComboBox">
            <property name="toolTip">
             <string>Select the input surface for which the weight will be evaluated</string>
            </property>
            <property name="nodeTypes">
             <stringlist>
              <string>vtkMRMLModelNode</string>
             </stringlist>
            </property>
            <property name="addEnabled">
             <bool>false</bool>
            </property>
            <property name="workflow" stdset="0">
             <stringlist>
              <string>1</string>
              <string>2</string>
             </stringlist>
            </property>
           </widget>
          </item>
          <item row="1" column="0">
           <widget class="QLabel" name="EvalSurfaceWeightWeightDirectoryLabel">
            <property name="text">
             <string>Weight images folder</string>
            </property>
            <property name="workflow" stdset="0">
             <stringlist>
              <string>2</string>
             </stringlist>
            </property>
           </widget>
          </item>
          <item row="2" column="0">
           <widget class="QLabel" name="EvalSurfaceWeightOutputNodeLabel">
            <property name="text">
             <string>Output surface</string>
            </property>
            <property name="workflow" stdset="0">
             <stringlist>
              <string>1</string>
              <string>2</string>
             </stringlist>
            </property>
           </widget>
          </item>
          <item row="2" column="1">
           <widget class="qMRMLNodeComboBox" name="EvalSurfaceWeightOutputNodeComboBox">
            <property name="toolTip">
             <string>Select the output surface for which each vertex has an associated weight</string>
            </property>
            <property name="nodeTypes">
             <stringlist>
              <string>vtkMRMLModelNode</string>
             </stringlist>
            </property>
            <property name="workflow" stdset="0">
             <stringlist>
              <string>1</string>
              <string>2</string>
             </stringlist>
            </property>
           </widget>
          </item>
          <item row="3" column="0" colspan="3">
           <layout class="QHBoxLayout" name="horizontalLayout_13">
            <item>
             <spacer name="horizontalSpacer_17">
              <property name="orientation">
               <enum>Qt::Horizontal</enum>
              </property>
              <property name="sizeHint" stdset="0">
               <size>
                <width>40</width>
                <height>20</height>
               </size>
              </property>
             </spacer>
            </item>
            <item>
             <widget class="QPushButton" name="EvalSurfaceWeightGoToPushButton">
              <property name="toolTip">
               <string>Open the &quot;Evaluate Surface Weights&quot; module</string>
              </property>
              <property name="text">
               <string>Go to Evaluate Surface Weight module</string>
              </property>
              <property name="workflow" stdset="0">
               <stringlist>
                <string>2</string>
               </stringlist>
              </property>
             </widget>
            </item>
            <item>
             <widget class="QPushButton" name="EvalSurfaceWeightApplyPushButton">
              <property name="toolTip">
               <string>&lt;!DOCTYPE HTML PUBLIC &quot;-//W3C//DTD HTML 4.0//EN&quot; &quot;http://www.w3.org/TR/REC-html40/strict.dtd&quot;&gt;
&lt;html&gt;&lt;head&gt;&lt;meta name=&quot;qrichtext&quot; content=&quot;1&quot; /&gt;&lt;style type=&quot;text/css&quot;&gt;
p, li { white-space: pre-wrap; }
&lt;/style&gt;&lt;/head&gt;&lt;body style=&quot; font-family:'MS Shell Dlg 2'; font-size:8.25pt; font-weight:400; font-style:normal;&quot;&gt;
&lt;p style=&quot; margin-top:0px; margin-bottom:0px; margin-left:0px; margin-right:0px; -qt-block-indent:0; text-indent:0px;&quot;&gt;&lt;span style=&quot; font-size:8pt;&quot;&gt;For each vertex of the surface, associate a weight for faster posing computation&lt;/span&gt;&lt;/p&gt;&lt;/body&gt;&lt;/html&gt;</string>
              </property>
              <property name="text">
               <string>Evaluate surface weight</string>
              </property>
              <property name="checkable">
               <bool>true</bool>
              </property>
             </widget>
            </item>
           </layout>
          </item>
          <item row="1" column="1" colspan="2">
           <widget class="ctkPathLineEdit" name="EvalSurfaceWeightWeightPathLineEdit">
            <property name="filters">
             <set>ctkPathLineEdit::Dirs|ctkPathLineEdit::Drives|ctkPathLineEdit::Readable|ctkPathLineEdit::Writable</set>
            </property>
            <property name="workflow" stdset="0">
             <stringlist>
              <string>2</string>
             </stringlist>
            </property>
           </widget>
          </item>
          <item row="0" column="2">
           <widget class="QToolButton" name="EvalSurfaceWeightInputNodeToolButton">
            <property name="toolTip">
             <string>Load the surface model to pose.</string>
            </property>
            <property name="text">
             <string>...</string>
            </property>
            <property name="workflow" stdset="0">
             <stringlist>
              <string>1</string>
              <string>2</string>
             </stringlist>
            </property>
           </widget>
          </item>
          <item row="2" column="2">
           <widget class="QToolButton" name="EvalSurfaceWeightOutputNodeToolButton">
            <property name="enabled">
             <bool>false</bool>
            </property>
            <property name="toolTip">
             <string>Save to file the pre-posed surface model.</string>
            </property>
            <property name="text">
             <string>...</string>
            </property>
            <property name="workflow" stdset="0">
             <stringlist>
              <string>1</string>
              <string>2</string>
             </stringlist>
            </property>
           </widget>
          </item>
         </layout>
        </widget>
       </item>
      </layout>
     </widget>
     <widget class="QWidget" name="PosePage">
      <property name="whatsThis">
       <string/>
      </property>
      <property name="accessibleName">
       <string>Pose armature (posing)</string>
      </property>
      <property name="accessibleDescription">
       <string>&lt;!DOCTYPE HTML PUBLIC &quot;-//W3C//DTD HTML 4.0//EN&quot; &quot;http://www.w3.org/TR/REC-html40/strict.dtd&quot;&gt;
&lt;html&gt;&lt;head&gt;&lt;meta name=&quot;qrichtext&quot; content=&quot;1&quot; /&gt;&lt;style type=&quot;text/css&quot;&gt;
p, li { white-space: pre-wrap; }
&lt;/style&gt;&lt;/head&gt;&lt;body style=&quot; font-family:'MS Shell Dlg 2'; font-size:8.25pt; font-weight:400; font-style:normal;&quot;&gt;
&lt;p style=&quot; margin-top:0px; margin-bottom:0px; margin-left:0px; margin-right:0px; -qt-block-indent:0; text-indent:0px;&quot;&gt;&lt;span style=&quot; font-size:10pt; font-weight:600;&quot;&gt;Pose the armature&lt;/span&gt;&lt;/p&gt;
&lt;p style=&quot;-qt-paragraph-type:empty; margin-top:0px; margin-bottom:0px; margin-left:0px; margin-right:0px; -qt-block-indent:0; text-indent:0px;&quot;&gt;&lt;/p&gt;
&lt;p style=&quot; margin-top:0px; margin-bottom:0px; margin-left:0px; margin-right:0px; -qt-block-indent:0; text-indent:0px;&quot;&gt;Animate the armature bones in the 3D view.&lt;/p&gt;
&lt;p style=&quot;-qt-paragraph-type:empty; margin-top:0px; margin-bottom:0px; margin-left:0px; margin-right:0px; -qt-block-indent:0; text-indent:0px;&quot;&gt;&lt;/p&gt;
&lt;p style=&quot; margin-top:0px; margin-bottom:0px; margin-left:0px; margin-right:0px; -qt-block-indent:0; text-indent:0px;&quot;&gt;&lt;span style=&quot; font-style:italic;&quot;&gt;Pose surface&lt;/span&gt; reposition interactively a surface model.&lt;/p&gt;
&lt;p style=&quot; margin-top:0px; margin-bottom:0px; margin-left:0px; margin-right:0px; -qt-block-indent:0; text-indent:0px;&quot;&gt;The interactive mode is controlled by the &amp;quot;Pose Surface&amp;quot; push button checkbox. When checked, the input surface model is transformed anytime the armature is modified.&lt;/p&gt;&lt;/body&gt;&lt;/html&gt;</string>
      </property>
      <layout class="QFormLayout" name="formLayout_12">
       <property name="fieldGrowthPolicy">
        <enum>QFormLayout::AllNonFixedFieldsGrow</enum>
       </property>
       <property name="margin">
        <number>0</number>
       </property>
       <item row="0" column="0" colspan="2">
        <widget class="ctkCollapsibleGroupBox" name="PoseArmaturesCollapsibleGroupBox">
         <property name="sizePolicy">
          <sizepolicy hsizetype="Preferred" vsizetype="Minimum">
           <horstretch>0</horstretch>
           <verstretch>0</verstretch>
          </sizepolicy>
         </property>
         <property name="minimumSize">
          <size>
           <width>0</width>
           <height>50</height>
          </size>
         </property>
         <property name="title">
          <string>A) Pose armature</string>
         </property>
         <property name="collapsed">
          <bool>false</bool>
         </property>
         <layout class="QGridLayout" name="gridLayout_12">
          <item row="0" column="0">
           <widget class="QLabel" name="PoseArmaturesLabel">
            <property name="sizePolicy">
             <sizepolicy hsizetype="Preferred" vsizetype="Fixed">
              <horstretch>0</horstretch>
              <verstretch>0</verstretch>
             </sizepolicy>
            </property>
            <property name="text">
             <string>Armature</string>
            </property>
            <property name="workflow" stdset="0">
             <stringlist>
              <string>1</string>
              <string>2</string>
             </stringlist>
            </property>
           </widget>
          </item>
          <item row="1" column="0" colspan="4">
           <layout class="QHBoxLayout" name="horizontalLayout_12">
            <item>
             <spacer name="horizontalSpacer_11">
              <property name="orientation">
               <enum>Qt::Horizontal</enum>
              </property>
              <property name="sizeHint" stdset="0">
               <size>
                <width>40</width>
                <height>20</height>
               </size>
              </property>
             </spacer>
            </item>
            <item>
             <widget class="QPushButton" name="PoseArmaturesGoToPushButton">
              <property name="toolTip">
               <string>Open the &quot;Armatures&quot; module</string>
              </property>
              <property name="text">
               <string>Go to Armatures module</string>
              </property>
             </widget>
            </item>
           </layout>
          </item>
          <item row="0" column="1">
           <widget class="qMRMLNodeComboBox" name="PoseArmatureArmatureNodeComboBox">
            <property name="nodeTypes">
             <stringlist>
              <string>vtkMRMLArmatureNode</string>
             </stringlist>
            </property>
            <property name="workflow" stdset="0">
             <stringlist>
              <string>1</string>
              <string>2</string>
             </stringlist>
            </property>
           </widget>
          </item>
          <item row="0" column="3">
           <widget class="QToolButton" name="PoseArmatureArmatureNodeSaveToolButton">
            <property name="enabled">
             <bool>false</bool>
            </property>
            <property name="text">
             <string>...</string>
            </property>
            <property name="workflow" stdset="0">
             <stringlist>
              <string>1</string>
              <string>2</string>
             </stringlist>
            </property>
           </widget>
          </item>
          <item row="0" column="2">
           <widget class="QToolButton" name="PoseArmatureArmatureNodeToolButton">
            <property name="text">
             <string>...</string>
            </property>
            <property name="workflow" stdset="0">
             <stringlist>
              <string>1</string>
              <string>2</string>
             </stringlist>
            </property>
           </widget>
          </item>
         </layout>
        </widget>
       </item>
       <item row="1" column="0" colspan="2">
        <widget class="ctkCollapsibleGroupBox" name="PoseSurfaceCollapsibleGroupBox">
         <property name="sizePolicy">
          <sizepolicy hsizetype="Preferred" vsizetype="Minimum">
           <horstretch>0</horstretch>
           <verstretch>0</verstretch>
          </sizepolicy>
         </property>
         <property name="title">
          <string>B) Pose surface</string>
         </property>
         <property name="collapsed">
          <bool>false</bool>
         </property>
         <layout class="QGridLayout" name="gridLayout_13">
          <item row="0" column="0">
           <widget class="QLabel" name="PoseSurfaceArmaturesLabel">
            <property name="text">
             <string>Armature</string>
            </property>
            <property name="workflow" stdset="0">
             <stringlist>
              <string>2</string>
             </stringlist>
            </property>
           </widget>
          </item>
          <item row="0" column="1" colspan="3">
           <widget class="qMRMLNodeComboBox" name="PoseSurfaceArmatureInputNodeComboBox">
            <property name="toolTip">
             <string>Select the posed armature</string>
            </property>
            <property name="nodeTypes">
             <stringlist>
              <string>vtkMRMLModelNode</string>
             </stringlist>
            </property>
            <property name="showHidden">
             <bool>false</bool>
            </property>
            <property name="baseName">
             <string/>
            </property>
            <property name="addEnabled">
             <bool>false</bool>
            </property>
            <property name="workflow" stdset="0">
             <stringlist>
              <string>2</string>
             </stringlist>
            </property>
           </widget>
          </item>
          <item row="1" column="0">
           <widget class="QLabel" name="PoseSurfaceInputLabel">
            <property name="text">
             <string>Input surface</string>
            </property>
           </widget>
          </item>
          <item row="1" column="1" colspan="2">
           <widget class="qMRMLNodeComboBox" name="PoseSurfaceInputNodeComboBox">
            <property name="toolTip">
             <string>Select the input surface that will be posed</string>
            </property>
            <property name="nodeTypes">
             <stringlist>
              <string>vtkMRMLModelNode</string>
             </stringlist>
            </property>
            <property name="baseName">
             <string/>
            </property>
            <property name="noneEnabled">
             <bool>false</bool>
            </property>
            <property name="addEnabled">
             <bool>false</bool>
            </property>
            <property name="removeEnabled">
             <bool>true</bool>
            </property>
           </widget>
          </item>
          <item row="2" column="0">
           <widget class="QLabel" name="PoseSurfaceWeightInputFolderLabel">
            <property name="text">
             <string>Weight images folder</string>
            </property>
            <property name="workflow" stdset="0">
             <stringlist>
              <string>2</string>
             </stringlist>
            </property>
           </widget>
          </item>
          <item row="3" column="0">
           <widget class="QLabel" name="PoseSurfaceOutputLabel">
            <property name="text">
             <string>Output surface</string>
            </property>
            <property name="workflow" stdset="0">
             <stringlist>
              <string>1</string>
              <string>2</string>
             </stringlist>
            </property>
           </widget>
          </item>
          <item row="3" column="1" colspan="2">
           <widget class="qMRMLNodeComboBox" name="PoseSurfaceOutputNodeComboBox">
            <property name="toolTip">
             <string>Select the output posed surface</string>
            </property>
            <property name="nodeTypes">
             <stringlist>
              <string>vtkMRMLModelNode</string>
             </stringlist>
            </property>
            <property name="showHidden">
             <bool>false</bool>
            </property>
            <property name="baseName">
             <string/>
            </property>
            <property name="addEnabled">
             <bool>true</bool>
            </property>
            <property name="renameEnabled">
             <bool>true</bool>
            </property>
            <property name="workflow" stdset="0">
             <stringlist>
              <string>1</string>
              <string>2</string>
             </stringlist>
            </property>
           </widget>
          </item>
          <item row="4" column="0" colspan="4">
           <layout class="QHBoxLayout" name="horizontalLayout_10">
            <item>
             <spacer name="horizontalSpacer_9">
              <property name="orientation">
               <enum>Qt::Horizontal</enum>
              </property>
              <property name="sizeHint" stdset="0">
               <size>
                <width>40</width>
                <height>20</height>
               </size>
              </property>
             </spacer>
            </item>
            <item>
             <widget class="QPushButton" name="PoseSurfaceGoToPushButton">
              <property name="toolTip">
               <string>Open the &quot;Pose Surface&quot; module</string>
              </property>
              <property name="text">
               <string>Go to Pose Surface module</string>
              </property>
              <property name="workflow" stdset="0">
               <stringlist>
                <string>2</string>
               </stringlist>
              </property>
             </widget>
            </item>
            <item>
             <widget class="ctkCheckablePushButton" name="PoseSurfaceApplyPushButton">
              <property name="toolTip">
               <string>&lt;!DOCTYPE HTML PUBLIC &quot;-//W3C//DTD HTML 4.0//EN&quot; &quot;http://www.w3.org/TR/REC-html40/strict.dtd&quot;&gt;
&lt;html&gt;&lt;head&gt;&lt;meta name=&quot;qrichtext&quot; content=&quot;1&quot; /&gt;&lt;style type=&quot;text/css&quot;&gt;
p, li { white-space: pre-wrap; }
&lt;/style&gt;&lt;/head&gt;&lt;body style=&quot; font-family:'MS Shell Dlg 2'; font-size:8.25pt; font-weight:400; font-style:normal;&quot;&gt;
&lt;p style=&quot; margin-top:0px; margin-bottom:0px; margin-left:0px; margin-right:0px; -qt-block-indent:0; text-indent:0px;&quot;&gt;&lt;span style=&quot; font-size:8pt;&quot;&gt;Pose the surface using the posed armature. If the checkox is checked, the module will run in background and update the output surface everytime the armature is changed&lt;/span&gt;&lt;/p&gt;&lt;/body&gt;&lt;/html&gt;</string>
              </property>
              <property name="text">
               <string>Pose Surface</string>
              </property>
              <property name="checkState">
               <enum>Qt::Checked</enum>
              </property>
             </widget>
            </item>
           </layout>
          </item>
          <item row="2" column="1" colspan="3">
           <widget class="ctkPathLineEdit" name="PoseSurfaceWeightInputPathLineEdit">
            <property name="filters">
             <set>ctkPathLineEdit::Dirs|ctkPathLineEdit::Drives|ctkPathLineEdit::Readable|ctkPathLineEdit::Writable</set>
            </property>
            <property name="workflow" stdset="0">
             <stringlist>
              <string>2</string>
             </stringlist>
            </property>
           </widget>
          </item>
          <item row="1" column="3">
           <widget class="QToolButton" name="PoseSurfaceInputNodeToolButton">
            <property name="toolTip">
             <string>Load the surface model to pose.</string>
            </property>
            <property name="text">
             <string>...</string>
            </property>
            <property name="workflow" stdset="0">
             <stringlist>
              <string>1</string>
              <string>2</string>
             </stringlist>
            </property>
           </widget>
          </item>
          <item row="3" column="3">
           <widget class="QToolButton" name="PoseSurfaceOutputNodeToolButton">
            <property name="enabled">
             <bool>false</bool>
            </property>
            <property name="toolTip">
             <string>Save to file the &quot;posed&quot; surface model.</string>
            </property>
            <property name="text">
             <string>...</string>
            </property>
            <property name="workflow" stdset="0">
             <stringlist>
              <string>1</string>
              <string>2</string>
             </stringlist>
            </property>
           </widget>
          </item>
         </layout>
        </widget>
       </item>
      </layout>
     </widget>
     <widget class="QWidget" name="ResamplePage">
      <property name="accessibleName">
       <string>Pose labelmap (resampling)</string>
      </property>
      <property name="accessibleDescription">
       <string>&lt;!DOCTYPE HTML PUBLIC &quot;-//W3C//DTD HTML 4.0//EN&quot; &quot;http://www.w3.org/TR/REC-html40/strict.dtd&quot;&gt;
&lt;html&gt;&lt;head&gt;&lt;meta name=&quot;qrichtext&quot; content=&quot;1&quot; /&gt;&lt;style type=&quot;text/css&quot;&gt;
p, li { white-space: pre-wrap; }
&lt;/style&gt;&lt;/head&gt;&lt;body&gt;
&lt;p&gt;Transform the input labelmap with the posed armature.&lt;/p&gt;&lt;/body&gt;&lt;/html&gt;</string>
      </property>
      <layout class="QFormLayout" name="formLayout_16">
       <property name="fieldGrowthPolicy">
        <enum>QFormLayout::AllNonFixedFieldsGrow</enum>
       </property>
       <property name="margin">
        <number>0</number>
       </property>
       <item row="0" column="0" colspan="2">
        <widget class="ctkCollapsibleGroupBox" name="ResampleCollapsibleGroupBox">
         <property name="sizePolicy">
          <sizepolicy hsizetype="Preferred" vsizetype="Minimum">
           <horstretch>0</horstretch>
           <verstretch>0</verstretch>
          </sizepolicy>
         </property>
         <property name="title">
          <string>A) Resample labelmap</string>
         </property>
         <layout class="QGridLayout" name="gridLayout_14">
          <item row="0" column="0">
           <widget class="QLabel" name="PoseLabelmapInputLabel">
            <property name="text">
             <string>Input labelmap</string>
            </property>
            <property name="workflow" stdset="0">
             <stringlist>
              <string>2</string>
             </stringlist>
            </property>
           </widget>
          </item>
          <item row="0" column="1" colspan="2">
           <widget class="qMRMLNodeComboBox" name="PoseLabelmapInputNodeComboBox">
            <property name="toolTip">
             <string>Select the labelmap to pose</string>
            </property>
            <property name="nodeTypes">
             <stringlist>
              <string>vtkMRMLScalarVolumeNode</string>
             </stringlist>
            </property>
            <property name="showChildNodeTypes">
             <bool>false</bool>
            </property>
            <property name="baseName">
             <string>Labelmap</string>
            </property>
            <property name="addEnabled">
             <bool>false</bool>
            </property>
            <property name="workflow" stdset="0">
             <stringlist>
              <string>2</string>
             </stringlist>
            </property>
           </widget>
          </item>
          <item row="1" column="0">
           <widget class="QLabel" name="PoseLabelmapArmatureLabel">
            <property name="text">
             <string>Armature</string>
            </property>
            <property name="workflow" stdset="0">
             <stringlist>
              <string>2</string>
             </stringlist>
            </property>
           </widget>
          </item>
          <item row="1" column="1" colspan="2">
           <widget class="qMRMLNodeComboBox" name="PoseLabelmapArmatureNodeComboBox">
            <property name="toolTip">
             <string>Select the posed armature</string>
            </property>
            <property name="nodeTypes">
             <stringlist>
              <string>vtkMRMLModelNode</string>
             </stringlist>
            </property>
            <property name="baseName">
             <string>Armature</string>
            </property>
            <property name="addEnabled">
             <bool>false</bool>
            </property>
            <property name="renameEnabled">
             <bool>false</bool>
            </property>
            <property name="workflow" stdset="0">
             <stringlist>
              <string>2</string>
             </stringlist>
            </property>
           </widget>
          </item>
          <item row="2" column="0">
           <widget class="QLabel" name="PoseLabelmapWeightDirectoryLabel">
            <property name="text">
             <string>Weight images folder</string>
            </property>
            <property name="workflow" stdset="0">
             <stringlist>
              <string>2</string>
             </stringlist>
            </property>
           </widget>
          </item>
          <item row="3" column="0">
           <widget class="QLabel" name="PoseLabelmapOutputLabel">
            <property name="text">
             <string>Output posed labelmap</string>
            </property>
            <property name="workflow" stdset="0">
             <stringlist>
              <string>1</string>
              <string>2</string>
             </stringlist>
            </property>
           </widget>
          </item>
          <item row="3" column="1">
           <widget class="qMRMLNodeComboBox" name="PoseLabelmapOutputNodeComboBox">
            <property name="toolTip">
             <string>Select the output posed labelmap</string>
            </property>
            <property name="nodeTypes">
             <stringlist>
              <string>vtkMRMLScalarVolumeNode</string>
             </stringlist>
            </property>
            <property name="baseName">
             <string>Posed Labelmap</string>
            </property>
            <property name="workflow" stdset="0">
             <stringlist>
              <string>1</string>
              <string>2</string>
             </stringlist>
            </property>
           </widget>
          </item>
<<<<<<< HEAD
          <item row="4" column="0" colspan="3">
=======
          <item row="6" column="0" colspan="2">
>>>>>>> add155e5
           <layout class="QHBoxLayout" name="horizontalLayout_11">
            <item>
             <spacer name="horizontalSpacer_10">
              <property name="orientation">
               <enum>Qt::Horizontal</enum>
              </property>
              <property name="sizeHint" stdset="0">
               <size>
                <width>40</width>
                <height>20</height>
               </size>
              </property>
             </spacer>
            </item>
            <item>
             <widget class="QPushButton" name="PoseLabelmapGoToPushButton">
              <property name="toolTip">
               <string>Open the &quot;Pose Labelmap&quot; module</string>
              </property>
              <property name="text">
               <string>Go To Pose Labelmap</string>
              </property>
              <property name="workflow" stdset="0">
               <stringlist>
                <string>2</string>
               </stringlist>
              </property>
             </widget>
            </item>
            <item>
             <widget class="QPushButton" name="PoseLabelmapApplyPushButton">
              <property name="toolTip">
               <string>&lt;!DOCTYPE HTML PUBLIC &quot;-//W3C//DTD HTML 4.0//EN&quot; &quot;http://www.w3.org/TR/REC-html40/strict.dtd&quot;&gt;
&lt;html&gt;&lt;head&gt;&lt;meta name=&quot;qrichtext&quot; content=&quot;1&quot; /&gt;&lt;style type=&quot;text/css&quot;&gt;
p, li { white-space: pre-wrap; }
&lt;/style&gt;&lt;/head&gt;&lt;body style=&quot; font-family:'MS Shell Dlg 2'; font-size:8.25pt; font-weight:400; font-style:normal;&quot;&gt;
&lt;p style=&quot; margin-top:0px; margin-bottom:0px; margin-left:0px; margin-right:0px; -qt-block-indent:0; text-indent:0px;&quot;&gt;&lt;span style=&quot; font-size:8pt;&quot;&gt;Pose the labelmap by transforming each of the input labelmap voxel according to the posed armature and their attributed weight&lt;/span&gt;&lt;/p&gt;&lt;/body&gt;&lt;/html&gt;</string>
              </property>
              <property name="text">
               <string>Pose Labelmap</string>
              </property>
              <property name="checkable">
               <bool>true</bool>
              </property>
             </widget>
            </item>
            <item>
             <widget class="QToolButton" name="PoseLabelmapSaveToolButton">
              <property name="enabled">
               <bool>false</bool>
              </property>
              <property name="text">
               <string>...</string>
              </property>
              <property name="workflow" stdset="0">
               <stringlist>
                <string>0</string>
               </stringlist>
              </property>
             </widget>
            </item>
           </layout>
          </item>
          <item row="2" column="1" colspan="2">
           <widget class="ctkPathLineEdit" name="PoseLabelmapWeightPathLineEdit">
            <property name="filters">
             <set>ctkPathLineEdit::Dirs|ctkPathLineEdit::Drives|ctkPathLineEdit::Readable|ctkPathLineEdit::Writable</set>
            </property>
            <property name="workflow" stdset="0">
             <stringlist>
              <string>2</string>
             </stringlist>
            </property>
           </widget>
          </item>
          <item row="3" column="2">
           <widget class="QToolButton" name="PoseLabelmapOutputNodeToolButton">
            <property name="enabled">
             <bool>false</bool>
            </property>
            <property name="toolTip">
             <string>Save to file the repositioned labelmap.</string>
            </property>
            <property name="text">
             <string>...</string>
            </property>
            <property name="workflow" stdset="0">
             <stringlist>
              <string>1</string>
              <string>2</string>
             </stringlist>
            </property>
           </widget>
          </item>
          <item row="4" column="0">
           <widget class="QLabel" name="PoseLabelmapHighPrecedenceLabelsLabel">
            <property name="text">
             <string>High precedence labels</string>
            </property>
           </widget>
          </item>
          <item row="4" column="1">
           <widget class="QLineEdit" name="PoseLabelmapHighPrecedenceLabelsLineEdit"/>
          </item>
          <item row="5" column="0">
           <widget class="QLabel" name="PoseLabelmapLowPrecedenceLabelsLabel">
            <property name="text">
             <string>Low precedence labels</string>
            </property>
           </widget>
          </item>
          <item row="5" column="1">
           <widget class="QLineEdit" name="PoseLabelmapLowPrecedenceLabelsLineEdit"/>
          </item>
         </layout>
        </widget>
       </item>
      </layout>
     </widget>
    </widget>
   </item>
   <item>
    <spacer name="verticalSpacer">
     <property name="orientation">
      <enum>Qt::Vertical</enum>
     </property>
     <property name="sizeHint" stdset="0">
      <size>
       <width>20</width>
       <height>40</height>
      </size>
     </property>
    </spacer>
   </item>
   <item>
    <widget class="qSlicerCLIProgressBar" name="CLIProgressBar">
     <property name="statusVisibility">
      <enum>qSlicerCLIProgressBar::VisibleAfterCompletion</enum>
     </property>
     <property name="progressVisibility">
      <enum>qSlicerCLIProgressBar::HiddenWhenIdle</enum>
     </property>
    </widget>
   </item>
   <item>
    <widget class="QWidget" name="BottomWidget" native="true">
     <property name="sizePolicy">
      <sizepolicy hsizetype="Preferred" vsizetype="Minimum">
       <horstretch>0</horstretch>
       <verstretch>0</verstretch>
      </sizepolicy>
     </property>
     <layout class="QVBoxLayout" name="verticalLayout_6">
      <property name="margin">
       <number>0</number>
      </property>
      <item>
       <widget class="ctkExpandButton" name="ExpandAdvancedPropertiesButton">
        <property name="sizePolicy">
         <sizepolicy hsizetype="Expanding" vsizetype="Minimum">
          <horstretch>0</horstretch>
          <verstretch>0</verstretch>
         </sizepolicy>
        </property>
        <property name="toolTip">
         <string>Show/hide advanced options</string>
        </property>
        <property name="orientation">
         <enum>Qt::Vertical</enum>
        </property>
        <property name="mirrorOnExpand">
         <bool>true</bool>
        </property>
       </widget>
      </item>
      <item>
       <widget class="QWidget" name="AdvancedPropertiesWidget" native="true">
        <property name="sizePolicy">
         <sizepolicy hsizetype="Preferred" vsizetype="Minimum">
          <horstretch>0</horstretch>
          <verstretch>0</verstretch>
         </sizepolicy>
        </property>
        <layout class="QGridLayout" name="gridLayout_9">
         <property name="margin">
          <number>0</number>
         </property>
         <item row="0" column="0" colspan="2">
          <widget class="QTabWidget" name="AdvancedTabWidget">
           <property name="currentIndex">
            <number>0</number>
           </property>
           <widget class="QWidget" name="SettingsTab">
            <attribute name="title">
             <string>Settings</string>
            </attribute>
            <layout class="QFormLayout" name="formLayout_5">
             <property name="fieldGrowthPolicy">
              <enum>QFormLayout::AllNonFixedFieldsGrow</enum>
             </property>
             <item row="0" column="0">
              <widget class="QLabel" name="SettingsWorkflowLabel">
               <property name="toolTip">
                <string/>
               </property>
               <property name="text">
                <string>Workflow mode</string>
               </property>
              </widget>
             </item>
             <item row="0" column="1">
              <widget class="QComboBox" name="SettingsWorkflowComboBox">
               <item>
                <property name="text">
                 <string>Beginner (fully automatic)</string>
                </property>
               </item>
               <item>
                <property name="text">
                 <string>Intermediate (jump to step, load intermediate data...)</string>
                </property>
               </item>
               <item>
                <property name="text">
                 <string>Expert (advanced parameters)</string>
                </property>
               </item>
              </widget>
             </item>
            </layout>
           </widget>
           <widget class="QWidget" name="VolumeRenderingTab">
            <attribute name="title">
             <string>Volume Rendering</string>
            </attribute>
            <layout class="QFormLayout" name="formLayout_6">
             <item row="0" column="0" colspan="2">
              <widget class="ctkCollapsibleGroupBox" name="VolumeRenderCollapsibleGroupBox">
               <property name="title">
                <string>Volume render</string>
               </property>
               <property name="collapsed">
                <bool>true</bool>
               </property>
               <layout class="QGridLayout" name="gridLayout_7">
                <item row="0" column="0">
                 <widget class="ctkCheckBox" name="VolumeRenderCheckBox">
                  <property name="toolTip">
                   <string>Whether the input volume is a labelmap</string>
                  </property>
                  <property name="text">
                   <string>Labelmap</string>
                  </property>
                 </widget>
                </item>
                <item row="0" column="1">
                 <widget class="qMRMLNodeComboBox" name="VolumeRenderInputNodeComboBox">
                  <property name="enabled">
                   <bool>false</bool>
                  </property>
                  <property name="toolTip">
                   <string>Select the volume to render</string>
                  </property>
                  <property name="nodeTypes">
                   <stringlist>
                    <string>vtkMRMLScalarVolumeNode</string>
                   </stringlist>
                  </property>
                  <property name="showChildNodeTypes">
                   <bool>false</bool>
                  </property>
                  <property name="addEnabled">
                   <bool>false</bool>
                  </property>
                 </widget>
                </item>
                <item row="1" column="0">
                 <widget class="QLabel" name="VolumeRenderLabelsLabel">
                  <property name="text">
                   <string>Label(s)</string>
                  </property>
                 </widget>
                </item>
                <item row="1" column="1">
                 <widget class="QLineEdit" name="VolumeRenderLabelsLineEdit">
                  <property name="toolTip">
                   <string>Label(s) to render</string>
                  </property>
                 </widget>
                </item>
                <item row="2" column="1">
                 <layout class="QHBoxLayout" name="horizontalLayout_4">
                  <item>
                   <spacer name="horizontalSpacer_3">
                    <property name="orientation">
                     <enum>Qt::Horizontal</enum>
                    </property>
                    <property name="sizeHint" stdset="0">
                     <size>
                      <width>40</width>
                      <height>20</height>
                     </size>
                    </property>
                   </spacer>
                  </item>
                  <item>
                   <widget class="QPushButton" name="VolumeRenderGoToModulePushButton">
                    <property name="toolTip">
                     <string>Open the &quot;Volume Rendering&quot; module</string>
                    </property>
                    <property name="text">
                     <string>Go To Volume Rendering</string>
                    </property>
                   </widget>
                  </item>
                 </layout>
                </item>
               </layout>
              </widget>
             </item>
            </layout>
           </widget>
          </widget>
         </item>
        </layout>
       </widget>
      </item>
      <item>
       <widget class="QWidget" name="WorkflowWidget_2" native="true">
        <layout class="QHBoxLayout" name="horizontalLayout">
         <property name="margin">
          <number>0</number>
         </property>
         <item>
          <widget class="QWidget" name="WorkflowControlWidget" native="true">
           <layout class="QGridLayout" name="gridLayout_11">
            <property name="margin">
             <number>0</number>
            </property>
            <property name="spacing">
             <number>0</number>
            </property>
            <item row="2" column="0">
             <widget class="QToolButton" name="PreviousPageToolButton">
              <property name="sizePolicy">
               <sizepolicy hsizetype="Preferred" vsizetype="Fixed">
                <horstretch>0</horstretch>
                <verstretch>0</verstretch>
               </sizepolicy>
              </property>
              <property name="minimumSize">
               <size>
                <width>20</width>
                <height>0</height>
               </size>
              </property>
              <property name="toolTip">
               <string>Go to previous step</string>
              </property>
              <property name="text">
               <string>&lt; Previous</string>
              </property>
             </widget>
            </item>
            <item row="2" column="3">
             <spacer name="horizontalSpacer_12">
              <property name="orientation">
               <enum>Qt::Horizontal</enum>
              </property>
              <property name="sizeType">
               <enum>QSizePolicy::Fixed</enum>
              </property>
              <property name="sizeHint" stdset="0">
               <size>
                <width>6</width>
                <height>20</height>
               </size>
              </property>
             </spacer>
            </item>
            <item row="2" column="4">
             <widget class="QToolButton" name="NextPageToolButton">
              <property name="sizePolicy">
               <sizepolicy hsizetype="Preferred" vsizetype="Fixed">
                <horstretch>0</horstretch>
                <verstretch>0</verstretch>
               </sizepolicy>
              </property>
              <property name="minimumSize">
               <size>
                <width>20</width>
                <height>0</height>
               </size>
              </property>
              <property name="toolTip">
               <string>Go to next step</string>
              </property>
              <property name="text">
               <string>Next &gt;</string>
              </property>
             </widget>
            </item>
            <item row="1" column="0">
             <spacer name="horizontalSpacer_13">
              <property name="orientation">
               <enum>Qt::Horizontal</enum>
              </property>
              <property name="sizeHint" stdset="0">
               <size>
                <width>40</width>
                <height>0</height>
               </size>
              </property>
             </spacer>
            </item>
            <item row="1" column="3">
             <spacer name="horizontalSpacer_14">
              <property name="orientation">
               <enum>Qt::Horizontal</enum>
              </property>
              <property name="sizeType">
               <enum>QSizePolicy::Fixed</enum>
              </property>
              <property name="sizeHint" stdset="0">
               <size>
                <width>6</width>
                <height>0</height>
               </size>
              </property>
             </spacer>
            </item>
            <item row="1" column="4">
             <spacer name="horizontalSpacer_15">
              <property name="orientation">
               <enum>Qt::Horizontal</enum>
              </property>
              <property name="sizeHint" stdset="0">
               <size>
                <width>40</width>
                <height>0</height>
               </size>
              </property>
             </spacer>
            </item>
           </layout>
          </widget>
         </item>
        </layout>
       </widget>
      </item>
     </layout>
     <zorder>AdvancedPropertiesWidget</zorder>
     <zorder>WorkflowWidget_2</zorder>
     <zorder>ExpandAdvancedPropertiesButton</zorder>
    </widget>
   </item>
  </layout>
 </widget>
 <customwidgets>
  <customwidget>
   <class>qMRMLLabelComboBox</class>
   <extends>qMRMLWidget</extends>
   <header>qMRMLLabelComboBox.h</header>
   <container>1</container>
  </customwidget>
  <customwidget>
   <class>qMRMLNodeComboBox</class>
   <extends>QWidget</extends>
   <header>qMRMLNodeComboBox.h</header>
  </customwidget>
  <customwidget>
   <class>qMRMLWidget</class>
   <extends>QWidget</extends>
   <header>qMRMLWidget.h</header>
   <container>1</container>
  </customwidget>
  <customwidget>
   <class>qSlicerCLIProgressBar</class>
   <extends>QWidget</extends>
   <header>qSlicerCLIProgressBar.h</header>
  </customwidget>
  <customwidget>
   <class>ctkCheckablePushButton</class>
   <extends>QPushButton</extends>
   <header>ctkCheckablePushButton.h</header>
  </customwidget>
  <customwidget>
   <class>ctkCheckBox</class>
   <extends>QCheckBox</extends>
   <header>ctkCheckBox.h</header>
  </customwidget>
  <customwidget>
   <class>ctkCollapsibleButton</class>
   <extends>QWidget</extends>
   <header>ctkCollapsibleButton.h</header>
   <container>1</container>
  </customwidget>
  <customwidget>
   <class>ctkCollapsibleGroupBox</class>
   <extends>QGroupBox</extends>
   <header>ctkCollapsibleGroupBox.h</header>
   <container>1</container>
  </customwidget>
  <customwidget>
   <class>ctkExpandButton</class>
   <extends>QToolButton</extends>
   <header>ctkExpandButton.h</header>
  </customwidget>
  <customwidget>
   <class>ctkMenuButton</class>
   <extends>QPushButton</extends>
   <header>ctkMenuButton.h</header>
  </customwidget>
  <customwidget>
   <class>ctkPathLineEdit</class>
   <extends>QWidget</extends>
   <header>ctkPathLineEdit.h</header>
  </customwidget>
  <customwidget>
   <class>ctkSliderWidget</class>
   <extends>QWidget</extends>
   <header>ctkSliderWidget.h</header>
  </customwidget>
 </customwidgets>
 <resources/>
 <connections>
  <connection>
   <sender>Workflow</sender>
   <signal>mrmlSceneChanged(vtkMRMLScene*)</signal>
   <receiver>MergeLabelsInputNodeComboBox</receiver>
   <slot>setMRMLScene(vtkMRMLScene*)</slot>
   <hints>
    <hint type="sourcelabel">
     <x>135</x>
     <y>9</y>
    </hint>
    <hint type="destinationlabel">
     <x>99</x>
     <y>91</y>
    </hint>
   </hints>
  </connection>
  <connection>
   <sender>Workflow</sender>
   <signal>mrmlSceneChanged(vtkMRMLScene*)</signal>
   <receiver>MergeLabelsOutputNodeComboBox</receiver>
   <slot>setMRMLScene(vtkMRMLScene*)</slot>
   <hints>
    <hint type="sourcelabel">
     <x>119</x>
     <y>377</y>
    </hint>
    <hint type="destinationlabel">
     <x>194</x>
     <y>130</y>
    </hint>
   </hints>
  </connection>
  <connection>
   <sender>Workflow</sender>
   <signal>mrmlSceneChanged(vtkMRMLScene*)</signal>
   <receiver>BoneLabelComboBox</receiver>
   <slot>setMRMLScene(vtkMRMLScene*)</slot>
   <hints>
    <hint type="sourcelabel">
     <x>280</x>
     <y>6</y>
    </hint>
    <hint type="destinationlabel">
     <x>194</x>
     <y>182</y>
    </hint>
   </hints>
  </connection>
  <connection>
   <sender>Workflow</sender>
   <signal>mrmlSceneChanged(vtkMRMLScene*)</signal>
   <receiver>SkinLabelComboBox</receiver>
   <slot>setMRMLScene(vtkMRMLScene*)</slot>
   <hints>
    <hint type="sourcelabel">
     <x>54</x>
     <y>8</y>
    </hint>
    <hint type="destinationlabel">
     <x>194</x>
     <y>234</y>
    </hint>
   </hints>
  </connection>
  <connection>
   <sender>Workflow</sender>
   <signal>mrmlSceneChanged(vtkMRMLScene*)</signal>
   <receiver>BoneModelMakerInputNodeComboBox</receiver>
   <slot>setMRMLScene(vtkMRMLScene*)</slot>
   <hints>
    <hint type="sourcelabel">
     <x>176</x>
     <y>7</y>
    </hint>
    <hint type="destinationlabel">
     <x>228</x>
     <y>324</y>
    </hint>
   </hints>
  </connection>
  <connection>
   <sender>Workflow</sender>
   <signal>mrmlSceneChanged(vtkMRMLScene*)</signal>
   <receiver>BoneModelMakerOutputNodeComboBox</receiver>
   <slot>setMRMLScene(vtkMRMLScene*)</slot>
   <hints>
    <hint type="sourcelabel">
     <x>205</x>
     <y>5</y>
    </hint>
    <hint type="destinationlabel">
     <x>228</x>
     <y>402</y>
    </hint>
   </hints>
  </connection>
  <connection>
   <sender>Workflow</sender>
   <signal>mrmlSceneChanged(vtkMRMLScene*)</signal>
   <receiver>PoseLabelmapInputNodeComboBox</receiver>
   <slot>setMRMLScene(vtkMRMLScene*)</slot>
   <hints>
    <hint type="sourcelabel">
     <x>5</x>
     <y>64</y>
    </hint>
    <hint type="destinationlabel">
     <x>216</x>
     <y>104</y>
    </hint>
   </hints>
  </connection>
  <connection>
   <sender>Workflow</sender>
   <signal>mrmlSceneChanged(vtkMRMLScene*)</signal>
   <receiver>PoseLabelmapArmatureNodeComboBox</receiver>
   <slot>setMRMLScene(vtkMRMLScene*)</slot>
   <hints>
    <hint type="sourcelabel">
     <x>6</x>
     <y>109</y>
    </hint>
    <hint type="destinationlabel">
     <x>216</x>
     <y>130</y>
    </hint>
   </hints>
  </connection>
  <connection>
   <sender>Workflow</sender>
   <signal>mrmlSceneChanged(vtkMRMLScene*)</signal>
   <receiver>LabelmapColorNodeComboBox</receiver>
   <slot>setMRMLScene(vtkMRMLScene*)</slot>
   <hints>
    <hint type="sourcelabel">
     <x>95</x>
     <y>584</y>
    </hint>
    <hint type="destinationlabel">
     <x>450</x>
     <y>139</y>
    </hint>
   </hints>
  </connection>
  <connection>
   <sender>Workflow</sender>
   <signal>mrmlSceneChanged(vtkMRMLScene*)</signal>
   <receiver>LabelmapVolumeNodeComboBox</receiver>
   <slot>setMRMLScene(vtkMRMLScene*)</slot>
   <hints>
    <hint type="sourcelabel">
     <x>19</x>
     <y>585</y>
    </hint>
    <hint type="destinationlabel">
     <x>450</x>
     <y>113</y>
    </hint>
   </hints>
  </connection>
  <connection>
   <sender>LabelmapVolumeNodeComboBox</sender>
   <signal>currentNodeChanged(vtkMRMLNode*)</signal>
   <receiver>MergeLabelsInputNodeComboBox</receiver>
   <slot>setCurrentNode(vtkMRMLNode*)</slot>
   <hints>
    <hint type="sourcelabel">
     <x>450</x>
     <y>113</y>
    </hint>
    <hint type="destinationlabel">
     <x>99</x>
     <y>91</y>
    </hint>
   </hints>
  </connection>
  <connection>
   <sender>MergeLabelsOutputNodeComboBox</sender>
   <signal>currentNodeChanged(vtkMRMLNode*)</signal>
   <receiver>BoneModelMakerInputNodeComboBox</receiver>
   <slot>setCurrentNode(vtkMRMLNode*)</slot>
   <hints>
    <hint type="sourcelabel">
     <x>194</x>
     <y>130</y>
    </hint>
    <hint type="destinationlabel">
     <x>228</x>
     <y>324</y>
    </hint>
   </hints>
  </connection>
  <connection>
   <sender>BoneModelMakerInputNodeComboBox</sender>
   <signal>currentNodeChanged(vtkMRMLNode*)</signal>
   <receiver>VolumeRenderInputNodeComboBox</receiver>
   <slot>setCurrentNode(vtkMRMLNode*)</slot>
   <hints>
    <hint type="sourcelabel">
     <x>228</x>
     <y>324</y>
    </hint>
    <hint type="destinationlabel">
     <x>468</x>
     <y>675</y>
    </hint>
   </hints>
  </connection>
  <connection>
   <sender>Workflow</sender>
   <signal>mrmlSceneChanged(vtkMRMLScene*)</signal>
   <receiver>VolumeRenderInputNodeComboBox</receiver>
   <slot>setMRMLScene(vtkMRMLScene*)</slot>
   <hints>
    <hint type="sourcelabel">
     <x>191</x>
     <y>319</y>
    </hint>
    <hint type="destinationlabel">
     <x>468</x>
     <y>675</y>
    </hint>
   </hints>
  </connection>
  <connection>
   <sender>Workflow</sender>
   <signal>mrmlSceneChanged(vtkMRMLScene*)</signal>
   <receiver>VolumeSkinningAmartureNodeComboBox</receiver>
   <slot>setMRMLScene(vtkMRMLScene*)</slot>
   <hints>
    <hint type="sourcelabel">
     <x>191</x>
     <y>319</y>
    </hint>
    <hint type="destinationlabel">
     <x>225</x>
     <y>130</y>
    </hint>
   </hints>
  </connection>
  <connection>
   <sender>Workflow</sender>
   <signal>mrmlSceneChanged(vtkMRMLScene*)</signal>
   <receiver>VolumeSkinningOutputVolumeNodeComboBox</receiver>
   <slot>setMRMLScene(vtkMRMLScene*)</slot>
   <hints>
    <hint type="sourcelabel">
     <x>191</x>
     <y>319</y>
    </hint>
    <hint type="destinationlabel">
     <x>225</x>
     <y>156</y>
    </hint>
   </hints>
  </connection>
  <connection>
   <sender>Workflow</sender>
   <signal>mrmlSceneChanged(vtkMRMLScene*)</signal>
   <receiver>VolumeSkinningInputVolumeNodeComboBox</receiver>
   <slot>setMRMLScene(vtkMRMLScene*)</slot>
   <hints>
    <hint type="sourcelabel">
     <x>191</x>
     <y>319</y>
    </hint>
    <hint type="destinationlabel">
     <x>225</x>
     <y>104</y>
    </hint>
   </hints>
  </connection>
  <connection>
   <sender>Workflow</sender>
   <signal>mrmlSceneChanged(vtkMRMLScene*)</signal>
   <receiver>ComputeArmatureWeightAmartureNodeComboBox</receiver>
   <slot>setMRMLScene(vtkMRMLScene*)</slot>
   <hints>
    <hint type="sourcelabel">
     <x>191</x>
     <y>319</y>
    </hint>
    <hint type="destinationlabel">
     <x>270</x>
     <y>130</y>
    </hint>
   </hints>
  </connection>
  <connection>
   <sender>Workflow</sender>
   <signal>mrmlSceneChanged(vtkMRMLScene*)</signal>
   <receiver>ComputeArmatureWeightSkinnedVolumeVolumeNodeComboBox</receiver>
   <slot>setMRMLScene(vtkMRMLScene*)</slot>
   <hints>
    <hint type="sourcelabel">
     <x>191</x>
     <y>319</y>
    </hint>
    <hint type="destinationlabel">
     <x>270</x>
     <y>156</y>
    </hint>
   </hints>
  </connection>
  <connection>
   <sender>Workflow</sender>
   <signal>mrmlSceneChanged(vtkMRMLScene*)</signal>
   <receiver>ComputeArmatureWeightInputVolumeNodeComboBox</receiver>
   <slot>setMRMLScene(vtkMRMLScene*)</slot>
   <hints>
    <hint type="sourcelabel">
     <x>191</x>
     <y>319</y>
    </hint>
    <hint type="destinationlabel">
     <x>270</x>
     <y>104</y>
    </hint>
   </hints>
  </connection>
  <connection>
   <sender>VolumeSkinningInputVolumeNodeComboBox</sender>
   <signal>currentNodeChanged(vtkMRMLNode*)</signal>
   <receiver>ComputeArmatureWeightInputVolumeNodeComboBox</receiver>
   <slot>setCurrentNode(vtkMRMLNode*)</slot>
   <hints>
    <hint type="sourcelabel">
     <x>225</x>
     <y>104</y>
    </hint>
    <hint type="destinationlabel">
     <x>270</x>
     <y>104</y>
    </hint>
   </hints>
  </connection>
  <connection>
   <sender>Workflow</sender>
   <signal>mrmlSceneChanged(vtkMRMLScene*)</signal>
   <receiver>PoseSurfaceArmatureInputNodeComboBox</receiver>
   <slot>setMRMLScene(vtkMRMLScene*)</slot>
   <hints>
    <hint type="sourcelabel">
     <x>270</x>
     <y>319</y>
    </hint>
    <hint type="destinationlabel">
     <x>250</x>
     <y>194</y>
    </hint>
   </hints>
  </connection>
  <connection>
   <sender>Workflow</sender>
   <signal>mrmlSceneChanged(vtkMRMLScene*)</signal>
   <receiver>PoseSurfaceOutputNodeComboBox</receiver>
   <slot>setMRMLScene(vtkMRMLScene*)</slot>
   <hints>
    <hint type="sourcelabel">
     <x>270</x>
     <y>319</y>
    </hint>
    <hint type="destinationlabel">
     <x>227</x>
     <y>272</y>
    </hint>
   </hints>
  </connection>
  <connection>
   <sender>Workflow</sender>
   <signal>mrmlSceneChanged(vtkMRMLScene*)</signal>
   <receiver>PoseSurfaceInputNodeComboBox</receiver>
   <slot>setMRMLScene(vtkMRMLScene*)</slot>
   <hints>
    <hint type="sourcelabel">
     <x>270</x>
     <y>319</y>
    </hint>
    <hint type="destinationlabel">
     <x>260</x>
     <y>220</y>
    </hint>
   </hints>
  </connection>
  <connection>
   <sender>VolumeSkinningAmartureNodeComboBox</sender>
   <signal>currentNodeChanged(vtkMRMLNode*)</signal>
   <receiver>ComputeArmatureWeightAmartureNodeComboBox</receiver>
   <slot>setCurrentNode(vtkMRMLNode*)</slot>
   <hints>
    <hint type="sourcelabel">
     <x>225</x>
     <y>130</y>
    </hint>
    <hint type="destinationlabel">
     <x>270</x>
     <y>130</y>
    </hint>
   </hints>
  </connection>
  <connection>
   <sender>MergeLabelsOutputNodeComboBox</sender>
   <signal>currentNodeChanged(vtkMRMLNode*)</signal>
   <receiver>VolumeSkinningInputVolumeNodeComboBox</receiver>
   <slot>setCurrentNode(vtkMRMLNode*)</slot>
   <hints>
    <hint type="sourcelabel">
     <x>194</x>
     <y>130</y>
    </hint>
    <hint type="destinationlabel">
     <x>225</x>
     <y>104</y>
    </hint>
   </hints>
  </connection>
  <connection>
   <sender>Workflow</sender>
   <signal>mrmlSceneChanged(vtkMRMLScene*)</signal>
   <receiver>SkinModelMakerInputNodeComboBox</receiver>
   <slot>setMRMLScene(vtkMRMLScene*)</slot>
   <hints>
    <hint type="sourcelabel">
     <x>306</x>
     <y>379</y>
    </hint>
    <hint type="destinationlabel">
     <x>186</x>
     <y>492</y>
    </hint>
   </hints>
  </connection>
  <connection>
   <sender>Workflow</sender>
   <signal>mrmlSceneChanged(vtkMRMLScene*)</signal>
   <receiver>SkinModelMakerOutputNodeComboBox</receiver>
   <slot>setMRMLScene(vtkMRMLScene*)</slot>
   <hints>
    <hint type="sourcelabel">
     <x>306</x>
     <y>379</y>
    </hint>
    <hint type="destinationlabel">
     <x>186</x>
     <y>544</y>
    </hint>
   </hints>
  </connection>
  <connection>
   <sender>MergeLabelsOutputNodeComboBox</sender>
   <signal>currentNodeChanged(vtkMRMLNode*)</signal>
   <receiver>SkinModelMakerInputNodeComboBox</receiver>
   <slot>setCurrentNode(vtkMRMLNode*)</slot>
   <hints>
    <hint type="sourcelabel">
     <x>194</x>
     <y>130</y>
    </hint>
    <hint type="destinationlabel">
     <x>186</x>
     <y>492</y>
    </hint>
   </hints>
  </connection>
  <connection>
   <sender>BoneModelMakerOutputNodeComboBox</sender>
   <signal>currentNodeChanged(vtkMRMLNode*)</signal>
   <receiver>EvalSurfaceWeightInputNodeComboBox</receiver>
   <slot>setCurrentNode(vtkMRMLNode*)</slot>
   <hints>
    <hint type="sourcelabel">
     <x>228</x>
     <y>402</y>
    </hint>
    <hint type="destinationlabel">
     <x>216</x>
     <y>324</y>
    </hint>
   </hints>
  </connection>
  <connection>
   <sender>Workflow</sender>
   <signal>mrmlSceneChanged(vtkMRMLScene*)</signal>
   <receiver>EvalSurfaceWeightInputNodeComboBox</receiver>
   <slot>setMRMLScene(vtkMRMLScene*)</slot>
   <hints>
    <hint type="sourcelabel">
     <x>300</x>
     <y>379</y>
    </hint>
    <hint type="destinationlabel">
     <x>216</x>
     <y>324</y>
    </hint>
   </hints>
  </connection>
  <connection>
   <sender>Workflow</sender>
   <signal>mrmlSceneChanged(vtkMRMLScene*)</signal>
   <receiver>EvalSurfaceWeightOutputNodeComboBox</receiver>
   <slot>setMRMLScene(vtkMRMLScene*)</slot>
   <hints>
    <hint type="sourcelabel">
     <x>300</x>
     <y>379</y>
    </hint>
    <hint type="destinationlabel">
     <x>216</x>
     <y>376</y>
    </hint>
   </hints>
  </connection>
  <connection>
   <sender>EvalSurfaceWeightOutputNodeComboBox</sender>
   <signal>currentNodeChanged(vtkMRMLNode*)</signal>
   <receiver>PoseSurfaceInputNodeComboBox</receiver>
   <slot>setCurrentNode(vtkMRMLNode*)</slot>
   <hints>
    <hint type="sourcelabel">
     <x>216</x>
     <y>376</y>
    </hint>
    <hint type="destinationlabel">
     <x>260</x>
     <y>220</y>
    </hint>
   </hints>
  </connection>
  <connection>
   <sender>ComputeArmatureWeightAmartureNodeComboBox</sender>
   <signal>currentNodeChanged(vtkMRMLNode*)</signal>
   <receiver>PoseSurfaceArmatureInputNodeComboBox</receiver>
   <slot>setCurrentNode(vtkMRMLNode*)</slot>
   <hints>
    <hint type="sourcelabel">
     <x>270</x>
     <y>130</y>
    </hint>
    <hint type="destinationlabel">
     <x>260</x>
     <y>194</y>
    </hint>
   </hints>
  </connection>
  <connection>
   <sender>ExpandAdvancedPropertiesButton</sender>
   <signal>toggled(bool)</signal>
   <receiver>AdvancedPropertiesWidget</receiver>
   <slot>setVisible(bool)</slot>
   <hints>
    <hint type="sourcelabel">
     <x>322</x>
     <y>615</y>
    </hint>
    <hint type="destinationlabel">
     <x>327</x>
     <y>687</y>
    </hint>
   </hints>
  </connection>
  <connection>
   <sender>EvalSurfaceWeightInputNodeComboBox</sender>
   <signal>currentNodeChanged(vtkMRMLNode*)</signal>
   <receiver>EvalSurfaceWeightOutputNodeComboBox</receiver>
   <slot>setCurrentNode(vtkMRMLNode*)</slot>
   <hints>
    <hint type="sourcelabel">
     <x>216</x>
     <y>324</y>
    </hint>
    <hint type="destinationlabel">
     <x>216</x>
     <y>376</y>
    </hint>
   </hints>
  </connection>
  <connection>
   <sender>Workflow</sender>
   <signal>mrmlSceneChanged(vtkMRMLScene*)</signal>
   <receiver>PoseLabelmapOutputNodeComboBox</receiver>
   <slot>setMRMLScene(vtkMRMLScene*)</slot>
   <hints>
    <hint type="sourcelabel">
     <x>357</x>
     <y>404</y>
    </hint>
    <hint type="destinationlabel">
     <x>188</x>
     <y>182</y>
    </hint>
   </hints>
  </connection>
  <connection>
   <sender>LabelmapVolumeNodeComboBox</sender>
   <signal>currentNodeChanged(vtkMRMLNode*)</signal>
   <receiver>PoseLabelmapInputNodeComboBox</receiver>
   <slot>setCurrentNode(vtkMRMLNode*)</slot>
   <hints>
    <hint type="sourcelabel">
     <x>377</x>
     <y>112</y>
    </hint>
    <hint type="destinationlabel">
     <x>216</x>
     <y>104</y>
    </hint>
   </hints>
  </connection>
  <connection>
   <sender>PoseSurfaceArmatureInputNodeComboBox</sender>
   <signal>currentNodeChanged(vtkMRMLNode*)</signal>
   <receiver>PoseLabelmapArmatureNodeComboBox</receiver>
   <slot>setCurrentNode(vtkMRMLNode*)</slot>
   <hints>
    <hint type="sourcelabel">
     <x>250</x>
     <y>194</y>
    </hint>
    <hint type="destinationlabel">
     <x>216</x>
     <y>130</y>
    </hint>
   </hints>
  </connection>
  <connection>
   <sender>Workflow</sender>
   <signal>mrmlSceneChanged(vtkMRMLScene*)</signal>
   <receiver>ArmaturesArmatureNodeComboBox</receiver>
   <slot>setMRMLScene(vtkMRMLScene*)</slot>
   <hints>
    <hint type="sourcelabel">
     <x>1</x>
     <y>262</y>
    </hint>
    <hint type="destinationlabel">
     <x>160</x>
     <y>113</y>
    </hint>
   </hints>
  </connection>
  <connection>
   <sender>ArmaturesArmatureNodeComboBox</sender>
   <signal>currentNodeChanged(bool)</signal>
   <receiver>ArmaturesArmatureSaveToolButton</receiver>
   <slot>setEnabled(bool)</slot>
   <hints>
    <hint type="sourcelabel">
     <x>160</x>
     <y>113</y>
    </hint>
    <hint type="destinationlabel">
     <x>481</x>
     <y>112</y>
    </hint>
   </hints>
  </connection>
  <connection>
   <sender>ArmaturesArmatureNodeComboBox</sender>
   <signal>currentNodeChanged(vtkMRMLNode*)</signal>
   <receiver>PoseArmatureArmatureNodeComboBox</receiver>
   <slot>setCurrentNode(vtkMRMLNode*)</slot>
   <hints>
    <hint type="sourcelabel">
     <x>160</x>
     <y>113</y>
    </hint>
    <hint type="destinationlabel">
     <x>107</x>
     <y>104</y>
    </hint>
   </hints>
  </connection>
  <connection>
   <sender>PoseArmatureArmatureNodeComboBox</sender>
   <signal>currentNodeChanged(bool)</signal>
   <receiver>PoseArmatureArmatureNodeSaveToolButton</receiver>
   <slot>setEnabled(bool)</slot>
   <hints>
    <hint type="sourcelabel">
     <x>107</x>
     <y>104</y>
    </hint>
    <hint type="destinationlabel">
     <x>481</x>
     <y>103</y>
    </hint>
   </hints>
  </connection>
  <connection>
   <sender>Workflow</sender>
   <signal>mrmlSceneChanged(vtkMRMLScene*)</signal>
   <receiver>PoseArmatureArmatureNodeComboBox</receiver>
   <slot>setMRMLScene(vtkMRMLScene*)</slot>
   <hints>
    <hint type="sourcelabel">
     <x>5</x>
     <y>224</y>
    </hint>
    <hint type="destinationlabel">
     <x>107</x>
     <y>104</y>
    </hint>
   </hints>
  </connection>
  <connection>
   <sender>Workflow</sender>
   <signal>mrmlSceneChanged(vtkMRMLScene*)</signal>
   <receiver>EditSkinnedVolumeNodeComboBox</receiver>
   <slot>setMRMLScene(vtkMRMLScene*)</slot>
   <hints>
    <hint type="sourcelabel">
     <x>28</x>
     <y>16</y>
    </hint>
    <hint type="destinationlabel">
     <x>189</x>
     <y>246</y>
    </hint>
   </hints>
  </connection>
  <connection>
   <sender>VolumeSkinningOutputVolumeNodeComboBox</sender>
   <signal>currentNodeChanged(vtkMRMLNode*)</signal>
   <receiver>EditSkinnedVolumeNodeComboBox</receiver>
   <slot>setCurrentNode(vtkMRMLNode*)</slot>
   <hints>
    <hint type="sourcelabel">
     <x>225</x>
     <y>156</y>
    </hint>
    <hint type="destinationlabel">
     <x>189</x>
     <y>246</y>
    </hint>
   </hints>
  </connection>
  <connection>
   <sender>EditSkinnedVolumeNodeComboBox</sender>
   <signal>currentNodeChanged(vtkMRMLNode*)</signal>
   <receiver>ComputeArmatureWeightSkinnedVolumeVolumeNodeComboBox</receiver>
   <slot>setCurrentNode(vtkMRMLNode*)</slot>
   <hints>
    <hint type="sourcelabel">
     <x>139</x>
     <y>246</y>
    </hint>
    <hint type="destinationlabel">
     <x>220</x>
     <y>156</y>
    </hint>
   </hints>
  </connection>
  <connection>
   <sender>LabelmapVolumeNodeComboBox</sender>
   <signal>currentNodeChanged(bool)</signal>
   <receiver>LPSRASTransformPushButton</receiver>
   <slot>setEnabled(bool)</slot>
   <hints>
    <hint type="sourcelabel">
     <x>330</x>
     <y>103</y>
    </hint>
    <hint type="destinationlabel">
     <x>341</x>
     <y>161</y>
    </hint>
   </hints>
  </connection>
  <connection>
   <sender>LabelmapVolumeNodeComboBox</sender>
   <signal>currentNodeChanged(bool)</signal>
   <receiver>LabelmapGoToModulePushButton</receiver>
   <slot>setEnabled(bool)</slot>
   <hints>
    <hint type="sourcelabel">
     <x>235</x>
     <y>106</y>
    </hint>
    <hint type="destinationlabel">
     <x>243</x>
     <y>167</y>
    </hint>
   </hints>
  </connection>
  <connection>
   <sender>SkinLabelComboBox</sender>
   <signal>currentColorChanged(QString)</signal>
   <receiver>SkinModelMakerSkinLabelLineEdit</receiver>
   <slot>setText(QString)</slot>
   <hints>
    <hint type="sourcelabel">
     <x>400</x>
     <y>358</y>
    </hint>
    <hint type="destinationlabel">
     <x>58</x>
     <y>85</y>
    </hint>
   </hints>
  </connection>
  <connection>
   <sender>PoseSurfaceInputNodeComboBox</sender>
   <signal>currentNodeChanged(vtkMRMLNode*)</signal>
   <receiver>EvalSurfaceWeightInputNodeComboBox</receiver>
   <slot>setCurrentNode(vtkMRMLNode*)</slot>
   <hints>
    <hint type="sourcelabel">
     <x>210</x>
     <y>220</y>
    </hint>
    <hint type="destinationlabel">
     <x>166</x>
     <y>324</y>
    </hint>
   </hints>
  </connection>
  <connection>
   <sender>PoseLabelmapSaveToolButton</sender>
   <signal>clicked()</signal>
   <receiver>PoseLabelmapOutputNodeToolButton</receiver>
   <slot>click()</slot>
   <hints>
    <hint type="sourcelabel">
     <x>465</x>
     <y>195</y>
    </hint>
    <hint type="destinationlabel">
     <x>466</x>
     <y>177</y>
    </hint>
   </hints>
  </connection>
 </connections>
</ui><|MERGE_RESOLUTION|>--- conflicted
+++ resolved
@@ -6,13 +6,8 @@
    <rect>
     <x>0</x>
     <y>0</y>
-<<<<<<< HEAD
     <width>492</width>
     <height>746</height>
-=======
-    <width>810</width>
-    <height>809</height>
->>>>>>> add155e5
    </rect>
   </property>
   <property name="sizePolicy">
@@ -1921,7 +1916,7 @@
             </property>
            </widget>
           </item>
-          <item row="5" column="0">
+          <item row="8" column="0">
            <widget class="QLabel" name="ComputeArmatureWeightOutputFolderLabel">
             <property name="sizePolicy">
              <sizepolicy hsizetype="Preferred" vsizetype="Fixed">
@@ -1934,7 +1929,7 @@
             </property>
            </widget>
           </item>
-          <item row="6" column="0" colspan="3">
+          <item row="9" column="0" colspan="3">
            <layout class="QHBoxLayout" name="horizontalLayout_9">
             <item>
              <spacer name="horizontalSpacer_8">
@@ -1983,7 +1978,7 @@
             </item>
            </layout>
           </item>
-          <item row="3" column="0">
+          <item row="5" column="0">
            <widget class="QLabel" name="ComputeArmatureWeightPaddingLabel">
             <property name="text">
              <string>Padding</string>
@@ -1995,7 +1990,7 @@
             </property>
            </widget>
           </item>
-          <item row="3" column="1" colspan="2">
+          <item row="5" column="1" colspan="2">
            <widget class="QSpinBox" name="ComputeArmatureWeightPaddingSpinBox">
             <property name="toolTip">
              <string>&lt;!DOCTYPE HTML PUBLIC &quot;-//W3C//DTD HTML 4.0//EN&quot; &quot;http://www.w3.org/TR/REC-html40/strict.dtd&quot;&gt;
@@ -2014,7 +2009,7 @@
             </property>
            </widget>
           </item>
-          <item row="4" column="0">
+          <item row="7" column="0">
            <widget class="QLabel" name="ComputeArmatureWeightScaleFactorLabel">
             <property name="text">
              <string>Scale Factor</string>
@@ -2027,7 +2022,7 @@
             </property>
            </widget>
           </item>
-          <item row="4" column="1" colspan="2">
+          <item row="7" column="1" colspan="2">
            <widget class="QDoubleSpinBox" name="ComputeArmatureWeightScaleFactorSpinBox">
             <property name="toolTip">
              <string>&lt;!DOCTYPE HTML PUBLIC &quot;-//W3C//DTD HTML 4.0//EN&quot; &quot;http://www.w3.org/TR/REC-html40/strict.dtd&quot;&gt;
@@ -2050,10 +2045,64 @@
             </property>
            </widget>
           </item>
-          <item row="5" column="1" colspan="2">
+          <item row="8" column="1" colspan="2">
            <widget class="ctkPathLineEdit" name="ComputeArmatureWeightOutputPathLineEdit">
             <property name="filters">
              <set>ctkPathLineEdit::Dirs|ctkPathLineEdit::Drives|ctkPathLineEdit::Readable|ctkPathLineEdit::Writable</set>
+            </property>
+           </widget>
+          </item>
+          <item row="3" column="0">
+           <widget class="QLabel" name="ComputeArmatureWeightBackgroundLabel">
+            <property name="sizePolicy">
+             <sizepolicy hsizetype="Fixed" vsizetype="Preferred">
+              <horstretch>0</horstretch>
+              <verstretch>0</verstretch>
+             </sizepolicy>
+            </property>
+            <property name="text">
+             <string>Background label</string>
+            </property>
+            <property name="workflow" stdset="0">
+             <stringlist>
+              <string>2</string>
+             </stringlist>
+            </property>
+           </widget>
+          </item>
+          <item row="3" column="1" colspan="2">
+           <widget class="QSpinBox" name="ComputeArmatureWeightBackgroundSpinBox">
+            <property name="maximum">
+             <number>1024</number>
+            </property>
+            <property name="workflow" stdset="0">
+             <stringlist>
+              <string>2</string>
+             </stringlist>
+            </property>
+           </widget>
+          </item>
+          <item row="4" column="1" colspan="2">
+           <widget class="QSpinBox" name="ComputeArmatureWeightBoneSpinBox">
+            <property name="maximum">
+             <number>1024</number>
+            </property>
+            <property name="workflow" stdset="0">
+             <stringlist>
+              <string>2</string>
+             </stringlist>
+            </property>
+           </widget>
+          </item>
+          <item row="4" column="0">
+           <widget class="QLabel" name="ComputeArmatureWeightBoneLabel">
+            <property name="text">
+             <string>Bone label</string>
+            </property>
+            <property name="workflow" stdset="0">
+             <stringlist>
+              <string>2</string>
+             </stringlist>
             </property>
            </widget>
           </item>
@@ -2782,11 +2831,7 @@
             </property>
            </widget>
           </item>
-<<<<<<< HEAD
-          <item row="4" column="0" colspan="3">
-=======
           <item row="6" column="0" colspan="2">
->>>>>>> add155e5
            <layout class="QHBoxLayout" name="horizontalLayout_11">
             <item>
              <spacer name="horizontalSpacer_10">
@@ -4145,5 +4190,37 @@
     </hint>
    </hints>
   </connection>
+  <connection>
+   <sender>BoneLabelComboBox</sender>
+   <signal>currentColorChanged(int)</signal>
+   <receiver>ComputeArmatureWeightBoneSpinBox</receiver>
+   <slot>setValue(int)</slot>
+   <hints>
+    <hint type="sourcelabel">
+     <x>288</x>
+     <y>172</y>
+    </hint>
+    <hint type="destinationlabel">
+     <x>316</x>
+     <y>198</y>
+    </hint>
+   </hints>
+  </connection>
+  <connection>
+   <sender>SkinModelMakerBackgroundLabelSpinBox</sender>
+   <signal>valueChanged(int)</signal>
+   <receiver>ComputeArmatureWeightBackgroundSpinBox</receiver>
+   <slot>setValue(int)</slot>
+   <hints>
+    <hint type="sourcelabel">
+     <x>291</x>
+     <y>508</y>
+    </hint>
+    <hint type="destinationlabel">
+     <x>316</x>
+     <y>172</y>
+    </hint>
+   </hints>
+  </connection>
  </connections>
 </ui>