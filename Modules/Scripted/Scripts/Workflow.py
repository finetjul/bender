# Regular Scripted module import
from __main__ import vtk, qt, ctk, slicer

# Other scripted modules import
import SkinModelMaker

#
# Workflow
#

class Workflow:
  def __init__(self, parent):
    import string
    parent.title = "Bender Workflow"
    parent.categories = ["", "Segmentation.Bender"]
    parent.contributors = ["Julien Finet (Kitware), Johan Andruejol (Kitware)"]
    parent.helpText = string.Template("""
Step by step workflow to reposition a labelmap. See <a href=\"$a/Documentation/$b.$c/Modules/Workflow\">$a/Documentation/$b.$c/Modules/Workflow</a> for more information.
    """).substitute({ 'a':'http://public.kitware.com/Wiki/Bender', 'b':1, 'c':0 })
    parent.acknowledgementText = """
    This work is supported by Air Force Research Laboratory (AFRL)
    """
    parent.index = 0
    self.parent = parent

#
# Workflow widget
#

class WorkflowWidget:
  def __init__(self, parent = None):
    if not parent:
      self.setup()
      self.parent.show()
    else:
      self.parent = parent
    self.logic = None
    self.labelmapNode = None
    self.parent.show()

  def setup(self):

    self.IsSetup = True
    self.Observations = []

    import imp, sys, os, slicer, qt
    loader = qt.QUiLoader()
    moduleName = 'Workflow'
    scriptedModulesPath = eval('slicer.modules.%s.path' % moduleName.lower())
    scriptedModulesPath = os.path.dirname(scriptedModulesPath)
    path = os.path.join(scriptedModulesPath, 'Resources', 'UI', 'Workflow.ui')

    qfile = qt.QFile(path)
    qfile.open(qt.QFile.ReadOnly)
    widget = loader.load( qfile, self.parent )
    self.layout = self.parent.layout()
    self.widget = widget;
    self.layout.addWidget(widget)

    self.reloadButton = qt.QPushButton("Reload")
    self.reloadButton.toolTip = "Reload this module."
    self.reloadButton.name = "Workflow Reload"
    self.layout.addWidget(self.reloadButton)
    self.reloadButton.connect('clicked()', self.reloadModule)

    self.WorkflowWidget = self.get('WorkflowWidget')
    self.TitleLabel = self.get('TitleLabel')

    # Global variables
    self.StatusModifiedEvent = slicer.vtkMRMLCommandLineModuleNode().StatusModifiedEvent

    # Labelmap variables

    # Compute Weight variables
    self.volumeSkinningCreateOutputConnected = False

    # Pose surface variables
    self.poseSurfaceCreateOutputConnected = False

    # Pose surface variables
    self.poseLabelmapCreateOutputConnected = False

    self.pages = { 0 : 'Adjust',
                   1 : 'Extract',
                   2 : 'Armature',
                   3 : 'Skinning',
                   4 : 'Weights',
                   5 : 'PoseArmature',
                   6 : 'PoseLabelmap'
                   }

    # Load/Save icons
    loadIcon = self.WorkflowWidget.style().standardIcon(qt.QStyle.SP_DialogOpenButton)
    saveIcon = self.WorkflowWidget.style().standardIcon(qt.QStyle.SP_DialogSaveButton)
    self.get('LabelmapVolumeNodeToolButton').icon = loadIcon
    self.get('LabelmapColorNodeToolButton').icon = loadIcon
    self.get('MergeLabelsOutputNodeToolButton').icon = saveIcon
    self.get('BoneModelMakerOutputNodeToolButton').icon = saveIcon
    self.get('SkinModelMakerOutputNodeToolButton').icon = saveIcon
    self.get('ArmaturesArmatureLoadToolButton').icon = loadIcon
    self.get('ArmaturesArmatureSaveToolButton').icon = saveIcon
    self.get('VolumeSkinningInputVolumeNodeToolButton').icon = loadIcon
    self.get('VolumeSkinningOutputVolumeNodeToolButton').icon = saveIcon
    self.get('EditSkinnedVolumeNodeToolButton').icon = loadIcon
    self.get('EditSkinnedVolumeNodeSaveToolButton').icon = saveIcon
    self.get('EvalSurfaceWeightInputNodeToolButton').icon = loadIcon
    self.get('EvalSurfaceWeightOutputNodeToolButton').icon = saveIcon
    self.get('PoseArmatureArmatureNodeToolButton').icon = loadIcon
    self.get('PoseArmatureArmatureNodeSaveToolButton').icon = saveIcon
    self.get('PoseSurfaceInputNodeToolButton').icon = loadIcon
    self.get('PoseSurfaceOutputNodeToolButton').icon = saveIcon
    self.get('PoseLabelmapOutputNodeToolButton').icon = saveIcon
    self.get('PoseLabelmapSaveToolButton').icon = saveIcon

    # --------------------------------------------------------------------------
    # Connections
    # Workflow
    self.get('NextPageToolButton').connect('clicked()', self.goToNext)
    self.get('PreviousPageToolButton').connect('clicked()', self.goToPrevious)
    # 0) Welcome
    self.get('SettingsWorkflowComboBox').connect('currentIndexChanged(int)', self.setupWorkflow)
    # 1) Adjust Labelmap
    # a) Labelmap
    self.get('LabelmapVolumeNodeComboBox').connect('currentNodeChanged(vtkMRMLNode*)', self.setupLabelmap)
    self.get('LabelmapColorNodeComboBox').connect('nodeActivated(vtkMRMLNode*)', self.applyColorNode)
    self.get('LabelmapVolumeNodeToolButton').connect('clicked()', self.loadLabelmapVolumeNode)
    self.get('LabelmapColorNodeToolButton').connect('clicked()', self.loadLabelmapColorNode)
    self.get('LabelMapApplyColorNodePushButton').connect('clicked()', self.applyColorNode)
    self.get('LabelmapGoToModulePushButton').connect('clicked()', self.openLabelmapModule)
    self.get('LPSRASTransformPushButton').connect('clicked()', self.runLPSRASTransform)
    # 2) Model Maker
    # a) Merge Labels
    self.get('MergeLabelsInputNodeComboBox').connect('currentNodeChanged(vtkMRMLNode*)', self.setupMergeLabels)
    self.get('MergeLabelsOutputNodeToolButton').connect('clicked()', self.saveMergeLabelsVolumeNode)
    self.get('MergeLabelsApplyPushButton').connect('clicked(bool)', self.runMergeLabels)
    self.get('MergeLabelsGoToModulePushButton').connect('clicked()', self.openMergeLabelsModule)
    # b) Bone Model Maker
    self.get('BoneLabelComboBox').connect('currentColorChanged(int)', self.setupBoneModelMakerLabels)
<<<<<<< HEAD
    self.get('BoneModelMakerInputNodeComboBox').connect('currentNodeChanged(vtkMRMLNode*)', self.setupBoneModelMakerLabels)
=======
    self.get('BoneModelMakerOutputNodeComboBox').connect('currentNodeChanged(vtkMRMLNode*)', self.setupBoneModelMakerLabels)
>>>>>>> a5daf5fb
    self.get('BoneModelMakerOutputNodeToolButton').connect('clicked()', self.saveBoneModelMakerModelNode)
    self.get('BoneModelMakerApplyPushButton').connect('clicked(bool)', self.runBoneModelMaker)
    self.get('BoneModelMakerGoToModelsModulePushButton').connect('clicked()', self.openModelsModule)
    self.get('BoneModelMakerGoToModulePushButton').connect('clicked()', self.openBoneModelMakerModule)
    # c) Skin Model Maker
    self.get('SkinModelMakerInputNodeComboBox').connect('currentNodeChanged(vtkMRMLNode*)', self.setupSkinModelMakerLabels)
    self.get('SkinModelMakerOutputNodeToolButton').connect('clicked()', self.saveSkinModelMakerModelNode)
    self.get('SkinModelMakerToggleVisiblePushButton').connect('clicked()', self.updateSkinNodeVisibility)
    self.get('SkinModelMakerApplyPushButton').connect('clicked(bool)', self.runSkinModelMaker)
    self.get('SkinModelMakerGoToModelsModulePushButton').connect('clicked()', self.openModelsModule)
    self.get('SkinModelMakerGoToModulePushButton').connect('clicked()', self.openSkinModelMakerModule)
    self.get('SkinLabelComboBox').connect('currentColorChanged(int)', self.setSkinModelMakerSkinLabel)
    # c) Volume Render
    self.get('BoneLabelComboBox').connect('currentColorChanged(int)', self.setupVolumeRenderLabels)
    self.get('SkinLabelComboBox').connect('currentColorChanged(int)', self.setupVolumeRenderLabels)
    self.get('VolumeRenderInputNodeComboBox').connect('currentNodeChanged(vtkMRMLNode*)', self.setupVolumeRender)
    self.get('VolumeRenderLabelsLineEdit').connect('editingFinished()', self.updateVolumeRenderLabels)
    self.get('VolumeRenderCheckBox').connect('toggled(bool)',self.runVolumeRender)
    self.get('VolumeRenderGoToModulePushButton').connect('clicked()', self.openVolumeRenderModule)
    # 3) Armatures
    self.get('ArmaturesArmatureNodeComboBox').connect('currentNodeChanged(vtkMRMLNode*)', self.setCurrentArmatureModelNode)
    self.get('ArmaturesToggleVisiblePushButton').connect('clicked()', self.updateSkinNodeVisibility)
    self.get('ArmaturesArmatureLoadToolButton').connect('clicked()', self.loadArmatureNode)
    self.get('ArmaturesArmatureSaveToolButton').connect('clicked()', self.saveArmatureNode)
    self.get('ArmaturesGoToPushButton').connect('clicked()', self.openArmaturesModule)
    # 4) Skinning
    # a) Volume Skinning
    self.get('VolumeSkinningInputVolumeNodeToolButton').connect('clicked()', self.loadSkinningInputVolumeNode)
    self.get('VolumeSkinningOutputVolumeNodeToolButton').connect('clicked()', self.saveSkinningVolumeNode)
    self.get('VolumeSkinningApplyPushButton').connect('clicked(bool)',self.runVolumeSkinning)
    self.get('VolumeSkinningGoToPushButton').connect('clicked()', self.openVolumeSkinningModule)
    # b) Edit skinned volume
    self.get('EditSkinnedVolumeNodeToolButton').connect('clicked()', self.loadEditSkinnedVolumeNode)
    self.get('EditSkinnedVolumeNodeSaveToolButton').connect('clicked()', self.saveEditSkinnedVolumeNode)
    self.get('EditSkinnedVolumeNodeComboBox').connect('currentNodeChanged(vtkMRMLNode*)', self.editSkinnedVolumeParameterChanged)
    self.get('EditSkinnedVolumeGoToEditorPushButton').connect('clicked()', self.openEditorModule)
    # 5) Weights
    # a) Armatures Weight
    self.get('ComputeArmatureWeightApplyPushButton').connect('clicked(bool)',self.runComputeArmatureWeight)
    self.get('ComputeArmatureWeightGoToPushButton').connect('clicked()', self.openComputeArmatureWeightModule)
    # b) Eval Weight
    self.get('EvalSurfaceWeightInputNodeComboBox').connect('currentNodeChanged(vtkMRMLNode*)', self.evalSurfaceWeightParameterChanged)
    self.get('EvalSurfaceWeightWeightPathLineEdit').connect('currentPathChanged(QString)', self.evalSurfaceWeightParameterChanged)
    self.get('EvalSurfaceWeightOutputNodeComboBox').connect('currentNodeChanged(vtkMRMLNode*)', self.evalSurfaceWeightParameterChanged)
    self.get('EvalSurfaceWeightInputNodeToolButton').connect('clicked()', self.loadEvalSurfaceWeightInputNode)
    self.get('EvalSurfaceWeightOutputNodeToolButton').connect('clicked()', self.saveEvalSurfaceWeightOutputNode)
    self.get('EvalSurfaceWeightApplyPushButton').connect('clicked(bool)', self.runEvalSurfaceWeight)
    self.get('EvalSurfaceWeightGoToPushButton').connect('clicked()', self.openEvalSurfaceWeight)
    self.get('EvalSurfaceWeightWeightPathLineEdit').connect('currentPathChanged(QString)', self.setWeightDirectory)
    # 6) (Pose) Armature And Pose Body
    # a) Pose Armature
    self.get('PoseArmatureArmatureNodeComboBox').connect('currentNodeChanged(vtkMRMLNode*)', self.setPoseArmatureModelNode)
    self.get('PoseArmatureArmatureNodeToolButton').connect('clicked()', self.loadArmatureNode)
    self.get('PoseArmatureArmatureNodeSaveToolButton').connect('clicked()', self.savePoseArmatureArmatureNode)
    self.get('PoseArmaturesGoToPushButton').connect('clicked()', self.openPosedArmatureModule)
    # b) Pose Surface
    self.get('PoseSurfaceInputNodeToolButton').connect('clicked()', self.loadPoseSurfaceInputNode)
    self.get('PoseSurfaceOutputNodeToolButton').connect('clicked()', self.savePoseSurfaceOutputNode)
    self.get('PoseSurfaceOutputNodeComboBox').connect('currentNodeChanged(vtkMRMLNode*)', self.poseSurfaceParameterChanged)
    self.get('PoseSurfaceWeightInputPathLineEdit').connect('currentPathChanged(QString)', self.poseSurfaceParameterChanged)
    self.get('PoseSurfaceInputNodeComboBox').connect('currentNodeChanged(vtkMRMLNode*)', self.poseSurfaceInputNodeChanged)
    self.get('PoseSurfaceArmatureInputNodeComboBox').connect('currentNodeChanged(vtkMRMLNode*)', self.poseSurfaceParameterChanged)
    self.get('PoseSurfaceApplyPushButton').connect('clicked(bool)', self.runPoseSurface)
    self.get('PoseSurfaceApplyPushButton').connect('checkBoxToggled(bool)', self.autoRunPoseSurface)

    self.get('PoseSurfaceGoToPushButton').connect('clicked()', self.openPoseSurfaceModule)
    self.get('ComputeArmatureWeightOutputPathLineEdit').connect('currentPathChanged(QString)', self.setWeightDirectory)
    # 7) Resample
    self.get('PoseLabelmapInputNodeComboBox').connect('currentNodeChanged(vtkMRMLNode*)', self.poseLabelmapParameterChanged)
    self.get('PoseLabelmapArmatureNodeComboBox').connect('currentNodeChanged(vtkMRMLNode*)', self.poseLabelmapParameterChanged)
    self.get('PoseLabelmapWeightPathLineEdit').connect('currentPathChanged(QString)', self.poseLabelmapParameterChanged)
    self.get('PoseLabelmapOutputNodeComboBox').connect('currentNodeChanged(vtkMRMLNode*)', self.poseLabelmapParameterChanged)
    self.get('PoseLabelmapOutputNodeToolButton').connect('clicked()', self.savePoseLabelmapOutputNode)
    self.get('PoseLabelmapApplyPushButton').connect('clicked(bool)', self.runPoseLabelmap)
    self.get('PoseLabelmapGoToPushButton').connect('clicked()', self.openPoseLabelmap)

    # --------------------------------------------------------------------------
    # Initialize all the MRML aware GUI elements.
    # Lots of setup methods are called from this line
    self.setupComboboxes()
    self.widget.setMRMLScene(slicer.mrmlScene)
    # can be used to prevent processing when setting the scene. Other items
    # might not have the scene set yet.
    self.IsSetup = False

    # init pages after the scene is set.
    for page in self.pages.values():
      initMethod = getattr(self, 'init' + page + 'Page')
      initMethod()

    # Init title
    self.updateHeader()

    # Workflow page
    self.setupWorkflow(self.get('SettingsWorkflowComboBox').currentIndex)
    self.get('AdvancedPropertiesWidget').setVisible(self.get('ExpandAdvancedPropertiesButton').isChecked())

  # Worflow
  def updateHeader(self):
    # title
    title = self.WorkflowWidget.currentWidget().accessibleName
    self.TitleLabel.setText('<h2>%i) %s</h2>' % (self.WorkflowWidget.currentIndex + 1, title))

    # help
    self.get('HelpCollapsibleButton').setText('Help')
    self.get('HelpLabel').setText(self.WorkflowWidget.currentWidget().accessibleDescription)

    # Hide the Status if not running
    cliNode = self.get('CLIProgressBar').commandLineModuleNode()
    if cliNode != None and not cliNode.IsBusy():
      self.get('CLIProgressBar').setCommandLineModuleNode(0)

    # previous
    if self.WorkflowWidget.currentIndex > 0:
      self.get('PreviousPageToolButton').setVisible(True)
      previousIndex = self.WorkflowWidget.currentIndex - 1
      previousWidget = self.WorkflowWidget.widget(previousIndex)

      previous = previousWidget.accessibleName
      self.get('PreviousPageToolButton').setText('< %i) %s' %(previousIndex + 1, previous))
    else:
      self.get('PreviousPageToolButton').setVisible(False)

    # next
    if self.WorkflowWidget.currentIndex < self.WorkflowWidget.count - 1:
      self.get('NextPageToolButton').setVisible(True)
      nextIndex = self.WorkflowWidget.currentIndex + 1
      nextWidget = self.WorkflowWidget.widget(nextIndex)

      next = nextWidget.accessibleName
      self.get('NextPageToolButton').setText('%i) %s >' %(nextIndex + 1, next))
    else:
      self.get('NextPageToolButton').setVisible(False)
    self.get('NextPageToolButton').enabled = not self.isWorkflow( 0 )
    # disable the refreshes to avoid flickering
    self.WorkflowWidget.updatesEnabled = False
    # initialize the module
    openMethod = getattr(self,'open' + self.pages[self.WorkflowWidget.currentIndex] + 'Page')
    openMethod()
    workflowMode = self.get('SettingsWorkflowComboBox').currentIndex
    # turn the widget in advanced mode to show all the GUI components
    # so it takes as much space as possible.
    self.get('SettingsWorkflowComboBox').currentIndex = 2
    # expand all the collapsible group boxes to compute the minimum height.
    collapsedGroupBox = []
    for collapsibleGroupBox in self.WorkflowWidget.currentWidget().findChildren(ctk.ctkCollapsibleGroupBox):
      collapsedGroupBox.append(collapsibleGroupBox.collapsed)
      collapsibleGroupBox.collapsed = False
    self.WorkflowWidget.maximumHeight = self.WorkflowWidget.currentWidget().sizeHint.height()
    # restore the groupbox collapse mode
    for collapsibleGroupBox in self.WorkflowWidget.currentWidget().findChildren(ctk.ctkCollapsibleGroupBox):
      collapsibleGroupBox.collapsed = collapsedGroupBox.pop(0)
    self.get('SettingsWorkflowComboBox').currentIndex = workflowMode
    # validate to enable/disable next button
    validateMethod = getattr(self,'validate' + self.pages[self.WorkflowWidget.currentIndex] + 'Page')
    validateMethod()
    self.WorkflowWidget.updatesEnabled = True
    self.WorkflowWidget.resize(self.WorkflowWidget.width,
      self.WorkflowWidget.currentWidget().sizeHint.height())

  def goToPrevious(self):
    self.WorkflowWidget.setCurrentIndex(self.WorkflowWidget.currentIndex - 1)
    self.updateHeader()

  def goToNext(self):
    self.WorkflowWidget.setCurrentIndex(self.WorkflowWidget.currentIndex + 1)
    self.updateHeader()

  #----------------------------------------------------------------------------
  # 0) Settings
  #----------------------------------------------------------------------------
  def openWelcomePage(self):
    print('welcome')

  def isWorkflow(self, level):
    return self.get('SettingsWorkflowComboBox').currentIndex == level

  # Helper function for setting the visibility of a list of widgets
  def setWidgetsVisibility(self, widgets, level):
    for widget in widgets:
<<<<<<< HEAD
      self.get(widget).setVisible(visible)

  def setupSimpleWorkflow(self, advanced):
    # 1) LabelMap
    # a)
    self.get('LabelmapGoToModulePushButton').setVisible(advanced)

    # b) Merge Labels
    # Hide all but the output
    advancedMergeWidgets = ['MergeLabelsInputLabel', 'MergeLabelsInputNodeComboBox',
                            'BoneLabelsLabel', 'BoneLabelsLineEdit',
                            'BoneLabelLabel', 'BoneLabelComboBox',
                            'SkinLabelsLabel', 'SkinLabelsLineEdit',
                            'SkinLabelLabel', 'SkinLabelComboBox',
                            'MergeLabelsGoToModulePushButton']
    self.setWidgetsVisibility(advancedMergeWidgets, advanced)

    # 2) Model Maker Page
    # a) bone model maker
    # Hide all but the output and the toggle button
    advancedBoneModelMakerWidgets = ['BoneModelMakerInputLabel', 'BoneModelMakerInputNodeComboBox',
                                     'BoneModelMakerLabelsLabel', 'BoneModelMakerLabelsLineEdit',
                                     'BoneModelMakerDecimateLabel', 'BoneModelMakerDecimateSliderWidget',
                                     'BoneModelMakerGoToModelsModulePushButton',
                                     'BoneModelMakerGoToModulePushButton']
    self.setWidgetsVisibility(advancedBoneModelMakerWidgets, advanced)

    # b) Skin model maker
    # Hide all but the output and the toggle button
    advancedSkinModelMakerWidgets = ['SkinModelMakerNodeInputLabel', 'SkinModelMakerInputNodeComboBox',
                                     'SkinModelMakerBackgroundLabel', 'SkinModelMakerBackgroundLabelSpinBox',
                                     'SkinModelMakerSkinLabel', 'SkinModelMakerSkinLabelLineEdit',
                                     'SkinModelMakerGoToModelsModulePushButton',
                                     'SkinModelMakerGoToModulePushButton']
    self.setWidgetsVisibility(advancedSkinModelMakerWidgets, advanced)

    # 3) Armature
    # Nothing

    # 4) Weights
    # a) Volume skinning
    # VolumeSkinningInputVolumeNodeComboBox is not advanced as it can be the merged volume or the original volume.
    advancedVolumeSkinningWidgets = ['VolumeSkinningArmatureLabel','VolumeSkinningAmartureNodeComboBox',
                                    'VolumeSkinningGoToPushButton']
    self.setWidgetsVisibility(advancedVolumeSkinningWidgets, advanced)
    # b) Weights
    advancedComputeWeightWidgets = ['ComputeArmatureWeightInputVolumeLabel', 'ComputeArmatureWeightInputVolumeNodeComboBox',
                                   'ComputeArmatureWeightArmatureLabel', 'ComputeArmatureWeightAmartureNodeComboBox',
                                   'ComputeArmatureWeightPaddingLabel', 'ComputeArmatureWeightPaddingSpinBox',
                                   'ComputeArmatureWeightGoToPushButton']
    self.setWidgetsVisibility(advancedComputeWeightWidgets, advanced)

    # 5) Pose Page
    # a) Armatures
    # Nothing
    # b) Eval Weight
    advancedEvalSurfaceWeightWidgets = [
                                 'EvalSurfaceWeightWeightDirectoryLabel', 'EvalSurfaceWeightWeightPathLineEdit',
                                 'EvalSurfaceWeightGoToPushButton']
    self.setWidgetsVisibility(advancedEvalSurfaceWeightWidgets, advanced)

    # c) Pose Surface
    # hide almost completely
    advancedPoseSurfaceWidgets = ['PoseSurfaceArmaturesLabel', 'PoseSurfaceArmatureInputNodeComboBox',
                               'PoseSurfaceInputLabel', 'PoseSurfaceInputNodeComboBox', 'PoseSurfaceInputNodeToolButton',
                               'PoseSurfaceWeightInputFolderLabel', 'PoseSurfaceWeightInputPathLineEdit',
                               'PoseSurfaceGoToPushButton']
    self.setWidgetsVisibility(advancedPoseSurfaceWidgets, advanced)

    # 6) Resample
    # Hide all but output
    advancedPoseLabemapWidgets = ['PoseLabelmapInputLabel', 'PoseLabelmapInputNodeComboBox',
                                  'PoseLabelmapArmatureLabel', 'PoseLabelmapArmatureNodeComboBox',
                                  'PoseLabelmapWeightDirectoryLabel', 'PoseLabelmapWeightPathLineEdit',
                                  'PoseLabelmapGoToPushButton']
    self.setWidgetsVisibility(advancedPoseLabemapWidgets, advanced)
=======
      workflow = widget.property('workflow')
      if workflow != None:
        widget.setVisible( str(level) in workflow )

  def setupWorkflow(self, level):
    self.setWidgetsVisibility(self.getChildren(self.WorkflowWidget), level)
    # Validate the current page (to disable/enable the next page tool button if needed)
    self.get('NextPageToolButton').enabled = True
    validateMethod = getattr(self,'validate' + self.pages[self.WorkflowWidget.currentIndex] + 'Page')
    validateMethod()
>>>>>>> a5daf5fb

  def setupComboboxes(self):
    # Add here the combo box that should only see labelmaps
    labeldMapComboBoxes = ['MergeLabelsInputNodeComboBox', 'MergeLabelsOutputNodeComboBox',
                           'VolumeSkinningInputVolumeNodeComboBox', 'VolumeSkinningOutputVolumeNodeComboBox',
                           'EditSkinnedVolumeNodeComboBox',
                           'ComputeArmatureWeightInputVolumeNodeComboBox', 'ComputeArmatureWeightSkinnedVolumeVolumeNodeComboBox',
                           'PoseLabelmapInputNodeComboBox', 'PoseLabelmapOutputNodeComboBox']

    for combobox in labeldMapComboBoxes:
      self.get(combobox).addAttribute('vtkMRMLScalarVolumeNode','LabelMap','1')

  def observeCLINode(self, cliNode, onCLINodeModified = None):
    if cliNode != None and onCLINodeModified != None:
      self.addObserver(cliNode, self.StatusModifiedEvent, onCLINodeModified)
    self.get('CLIProgressBar').setCommandLineModuleNode(cliNode)

  #----------------------------------------------------------------------------
  #     c) Volume Render
  #----------------------------------------------------------------------------
  def updateVolumeRender(self, volumeNode, event):
    if volumeNode != self.get('VolumeRenderInputNodeComboBox').currentNode():
      return
    self.setupVolumeRender(volumeNode)

  def setupVolumeRender(self, volumeNode):
    self.removeObservers(self.updateVolumeRender)
    if volumeNode == None:
      return
    displayNode = volumeNode.GetNthDisplayNodeByClass(0, 'vtkMRMLVolumeRenderingDisplayNode')
    visible = False
    if displayNode != None:
      visible = displayNode.GetVisibility()
    self.get('VolumeRenderCheckBox').setChecked(visible)
    self.setupVolumeRenderLabels()
    self.addObserver(volumeNode, 'ModifiedEvent', self.updateVolumeRender)

  def setupVolumeRenderLabels(self):
    """ Update the labels of the volume rendering
    """
    labels = []
    labels.append(self.get('BoneLabelComboBox').currentColor)
    labels.append(self.get('SkinLabelComboBox').currentColor)
    self.get('VolumeRenderLabelsLineEdit').setText(', '.join(str(val) for val in labels))

  def getVolumeRenderLabels(self):
    return self.get('VolumeRenderLabelsLineEdit').text.split(', ')

  def updateVolumeRenderLabels(self):
    """ Update the LUT used to volume render the labelmap
    """
    if not self.get('VolumeRenderCheckBox').isChecked():
      return
    volumeNode = self.get('VolumeRenderInputNodeComboBox').currentNode()
    displayNode = volumeNode.GetNthDisplayNodeByClass(0, 'vtkMRMLVolumeRenderingDisplayNode')
    volumePropertyNode = displayNode.GetVolumePropertyNode()
    opacities = volumePropertyNode.GetScalarOpacity()
    labels = self.getVolumeRenderLabels()
    for i in range(opacities.GetSize()):
      node = [0, 0, 0, 0]
      opacities.GetNodeValue(i, node)
      if str(i) in labels:
        node[1] = 0.5
        node[3] = 1
      else:
        node[1] = 0
        node[3] = 1
      opacities.SetNodeValue(i, node)
    opacities.Modified()

  def runVolumeRender(self, show):
    volumeNode = self.get('VolumeRenderInputNodeComboBox').currentNode()
    displayNode = volumeNode.GetNthDisplayNodeByClass(0, 'vtkMRMLVolumeRenderingDisplayNode')
    if not show:
      if displayNode == None:
        return
      displayNode.SetVisibility(0)
    else:
      volumeRenderingLogic = slicer.modules.volumerendering.logic()
      if displayNode == None:
        displayNode = volumeRenderingLogic.CreateVolumeRenderingDisplayNode()
        slicer.mrmlScene.AddNode(displayNode)
        displayNode.UnRegister(volumeRenderingLogic)
        volumeRenderingLogic.UpdateDisplayNodeFromVolumeNode(displayNode, volumeNode)
        volumeNode.AddAndObserveDisplayNodeID(displayNode.GetID())
      else:
        volumeRenderingLogic.UpdateDisplayNodeFromVolumeNode(displayNode, volumeNode)
      self.updateVolumeRenderLabels()
      volumePropertyNode = displayNode.GetVolumePropertyNode()
      volumeProperty = volumePropertyNode.GetVolumeProperty()
      volumeProperty.SetShade(0)
      displayNode.SetVisibility(1)

  def openVolumeRenderModule(self):
    self.openModule('VolumeRendering')

  #----------------------------------------------------------------------------
  # 1) Load inputs
  #----------------------------------------------------------------------------

  def initAdjustPage(self):
    # Init color node combo box <=> make 'Generic Colors' labelmap visible
    model = self.get('LabelmapColorNodeComboBox').sortFilterProxyModel()
    visibleNodeIDs = []
    visibleNodeIDs.append(slicer.mrmlScene.GetFirstNodeByName('GenericAnatomyColors').GetID())
    model.visibleNodeIDs = visibleNodeIDs

    # LPS <-> RAS Transform
    transformMenu = qt.QMenu(self.get('LPSRASTransformPushButton'))
    a = transformMenu.addAction('Left <-> Right')
    a.setToolTip('Switch the volume orientation from Left to Right')
    a.connect('triggered(bool)', self.runLRTransform)
    a = transformMenu.addAction('Posterior <-> Anterior')
    a.setToolTip('Switch the volume orientation from Posterior to Anterior')
    a.connect('triggered(bool)', self.runPATransform)
    a = transformMenu.addAction('Superior <-> Inferior')
    a.setToolTip('Switch the volume orientation from Superior to Inferior')
    a.connect('triggered(bool)', self.runSITransform)
    self.get('LPSRASTransformPushButton').setMenu(transformMenu)
    a = transformMenu.addAction('Center')
    a.setToolTip('Center volume on (0,0,0)')
    a.connect('triggered(bool)', self.runCenter)
    self.get('LPSRASTransformPushButton').setMenu(transformMenu)

    self.get('LabelMapApplyColorNodePushButton').visible = False

    self.initLabelmap()

  def validateAdjustPage(self, validateSections = True):
    if validateSections:
      self.validateLabelmap()
    valid = self.get('LabelmapCollapsibleGroupBox').property('valid')
    self.get('NextPageToolButton').enabled = not self.isWorkflow(0) or valid

  def openAdjustPage(self):
    # Switch to 3D View only
    slicer.app.layoutManager().setLayout(slicer.vtkMRMLLayoutNode.SlicerLayoutFourUpView)

  #----------------------------------------------------------------------------
  #     a) Labelmap
  def initLabelmap(self):
    self.validateLabelmap()

  def updateLabelmap(self, node, event):
    volumeNode = self.get('LabelmapVolumeNodeComboBox').currentNode()
    if node != volumeNode and node != volumeNode.GetDisplayNode():
      return
    self.setupLabelmap(volumeNode)
    self.setupMergeLabels(volumeNode)

  def setupLabelmap(self, volumeNode):
    if volumeNode == None:
      return

    # Labelmapcolornode should get its scene before the volume node selector
    # gets it. That way, setCurrentNode can work at first
    self.get('LabelmapColorNodeComboBox').setCurrentNode(volumeNode.GetDisplayNode().GetColorNode())
    self.addObserver(volumeNode, 'ModifiedEvent', self.updateLabelmap)
    self.addObserver(volumeNode.GetDisplayNode(), 'ModifiedEvent', self.updateLabelmap)

  def validateLabelmap(self):
    volumeNode = self.get('LabelmapVolumeNodeComboBox').currentNode()
    colorNode = self.get('LabelmapColorNodeComboBox').currentNode()
    valid = volumeNode != None and colorNode != None
    self.get('LabelmapCollapsibleGroupBox').setProperty('valid', valid)
    if valid:
      self.get('VolumeRenderInputNodeComboBox').setCurrentNode(
        self.get('LabelmapVolumeNodeComboBox').currentNode())
    self.validateAdjustPage(validateSections = False)

  def loadLabelmapVolumeNode(self):
    self.loadFile('Volume/Labelmap to reposition', 'VolumeFile', self.get('LabelmapVolumeNodeComboBox'))

  def loadLabelmapColorNode(self):
    self.loadFile('Tissue/Color file', 'ColorTableFile', self.get('LabelmapColorNodeComboBox'))

  def applyColorNode(self):
    volumeNode = self.get('LabelmapVolumeNodeComboBox').currentNode()
    if volumeNode == None:
      self.validateLabelmap()
      return

    colorNode = self.get('LabelmapColorNodeComboBox').currentNode()
    volumesLogic = slicer.modules.volumes.logic()

    wasModifying = volumeNode.StartModify()
    volumesLogic.SetVolumeAsLabelMap(volumeNode, colorNode != None) # Greyscale is None

    labelmapDisplayNode = volumeNode.GetDisplayNode()
    if colorNode != None:
      labelmapDisplayNode.SetAndObserveColorNodeID(colorNode.GetID())
<<<<<<< HEAD
      # print '>>>>>%s'% colorNode.GetID()
=======
>>>>>>> a5daf5fb
    volumeNode.EndModify(wasModifying)

    # We can't just use a regular qt signal/slot connection because the input
    # node might not be a labelmap at the time it becomes current, which would
    # not show up in the combobox.
    self.get('MergeLabelsInputNodeComboBox').setCurrentNode(volumeNode)
    self.setupMergeLabels(volumeNode)
    self.get('PoseLabelmapInputNodeComboBox').setCurrentNode(volumeNode)

    self.validateLabelmap()

  def openLabelmapModule(self):
    self.openModule('Volumes')

  #    b) Transform
  def runLPSRASTransform(self):
    self.runTransform((-1.0, 0.0, 0.0, 0.0,
                        0.0, -1.0, 0.0, 0.0,
                        0.0, 0.0, 1.0, 0.0,
                        0.0, 0.0, 0.0, 1.0))

  def runLRTransform(self):
    self.runTransform((-1.0, 0.0, 0.0, 0.0,
                        0.0, 1.0, 0.0, 0.0,
                        0.0, 0.0, 1.0, 0.0,
                        0.0, 0.0, 0.0, 1.0))

  def runPATransform(self):
    self.runTransform((1.0, 0.0, 0.0, 0.0,
                       0.0, -1.0, 0.0, 0.0,
                       0.0, 0.0, 1.0, 0.0,
                       0.0, 0.0, 0.0, 1.0))

  def runSITransform(self):
    self.runTransform((1.0, 0.0, 0.0, 0.0,
                       0.0, 1.0, 0.0, 0.0,
                       0.0, 0.0, -1.0, 0.0,
                       0.0, 0.0, 0.0, 1.0))

  def runTransform(self, matrix):
    volumeNode = self.get('LabelmapVolumeNodeComboBox').currentNode()
    if volumeNode == None:
      return

    transform = vtk.vtkMatrix4x4()
    transform.DeepCopy(matrix)

    volumeNode.ApplyTransformMatrix(transform)
    volumeNode.Modified()

  def runCenter(self):
    volumeNode = self.get('LabelmapVolumeNodeComboBox').currentNode()
    volumesLogic = slicer.modules.volumes.logic()
    if volumesLogic != None and volumeNode != None:
      volumesLogic.CenterVolume(volumeNode)
    # need to refresh the views
    self.reset3DViews()
    self.resetSliceViews()

  #----------------------------------------------------------------------------
  # 2) Model Maker
  #----------------------------------------------------------------------------
  def initExtractPage(self):
    self.initMergeLabels()
    self.initBoneModelMakerLabels()
    self.initSkinModelMakerLabels()

  def validateExtractPage(self, validateSections = True):
    if validateSections:
      self.validateMergeLabels()
      self.validateBoneModelMakerLabels()
      self.validateSkinModelMakerLabels()
    valid = self.get('SkinModelMakerCollapsibleGroupBox').property('valid')
    self.get('NextPageToolButton').enabled = not self.isWorkflow(0) or valid

  def openExtractPage(self):
    if self.get('BoneModelMakerOutputNodeComboBox').currentNode() == None:
      self.get('BoneModelMakerOutputNodeComboBox').addNode()
    if self.get('SkinModelMakerOutputNodeComboBox').currentNode() == None:
      self.get('SkinModelMakerOutputNodeComboBox').addNode()

  #----------------------------------------------------------------------------
  #    a) Merge Labels
  def initMergeLabels(self):
    self.setupMergeLabels(self.get('MergeLabelsInputNodeComboBox').currentNode())
    self.validateMergeLabels()

  def updateMergeLabels(self, node, event):
    volumeNode = self.get('MergeLabelsInputNodeComboBox').currentNode()
    if volumeNode == None or (node.IsA('vtkMRMLScalarVolumeNode') and node != volumeNode):
      return
    elif node.IsA('vtkMRMLVolumeDisplayNode'):
      if node != volumeNode.GetDisplayNode():
        return
    self.setupMergeLabels(volumeNode)

  def setupMergeLabels(self, volumeNode):
    if volumeNode == None or not volumeNode.GetLabelMap():
      return
    labelmapDisplayNode = volumeNode.GetDisplayNode()
    self.removeObservers(self.updateMergeLabels)
    colorNode = labelmapDisplayNode.GetColorNode()
    if colorNode == None:
      self.get('BoneLabelComboBox').setMRMLColorNode(None)
      self.get('SkinLabelComboBox').setMRMLColorNode(None)
      self.get('BoneLabelsLineEdit').setText('')
      self.get('BoneLabelComboBox').setCurrentColor(None)
      self.get('SkinLabelsLineEdit').setText('')
      self.get('SkinLabelComboBox').setCurrentColor(None)

    else:
      self.get('BoneLabelComboBox').setMRMLColorNode(colorNode)
      self.get('SkinLabelComboBox').setMRMLColorNode(colorNode)
      boneLabels = self.searchLabels(colorNode, 'bone')
      boneLabels.update(self.searchLabels(colorNode, 'vertebr'))
      boneLabels.update(self.searchLabels(colorNode, 'mandible'))
      self.get('BoneLabelsLineEdit').setText(', '.join(str( val ) for val in boneLabels.keys()))
      boneLabel = self.bestLabel(boneLabels, ['bone', 'cancellous'])
      self.get('BoneLabelComboBox').setCurrentColor(boneLabel)
      skinLabels = self.searchLabels(colorNode, 'skin')
      self.get('SkinLabelsLineEdit').setText(', '.join(str(val) for val in skinLabels.keys()))
      skinLabel = self.bestLabel(skinLabels, ['skin'])
      self.get('SkinLabelComboBox').setCurrentColor(skinLabel)

      self.createMergeLabelsOutput(volumeNode)
      self.addObserver(volumeNode, 'ModifiedEvent', self.updateMergeLabels)
      self.addObserver(labelmapDisplayNode, 'ModifiedEvent', self.updateMergeLabels)
    self.validateMergeLabels()

  def validateMergeLabels(self):
    cliNode = self.getCLINode(slicer.modules.changelabel)
    valid = (cliNode.GetStatusString() == 'Completed')
    self.get('MergeLabelsOutputNodeToolButton').enabled = valid
    self.get('MergeLabelsCollapsibleGroupBox').setProperty('valid',valid)
    self.get('MergeLabelsCollapsibleGroupBox').collapsed = self.isWorkflow(0) and valid
    if valid:
      self.get('VolumeRenderInputNodeComboBox').setCurrentNode(
        self.get('MergeLabelsInputNodeComboBox').currentNode())
    self.get('BoneModelMakerApplyPushButton').enabled = not self.isWorkflow(0) or valid

  def searchLabels(self, colorNode, label):
    """ Search the color node for all the labels that contain the word 'label'
    """
    labels = {}
    for index in range(colorNode.GetNumberOfColors()):
      if label in colorNode.GetColorName(index).lower():
        labels[index] = colorNode.GetColorName(index)
    return labels

  def bestLabel(self, labels, labelNames):
    """ Return the label from a [index, colorName] map that fits the best the
         label name
    """
    bestLabels = labels
    if (len(bestLabels) == 0):
      return -1

    labelIndex = 0
    for labelName in labelNames:
      newBestLabels = {}
      for key in bestLabels.keys():
        startswith = bestLabels[key].lower().startswith(labelName)
        contains = labelName in bestLabels[key].lower()
        if (labelIndex == 0 and startswith) or (labelIndex > 0 and contains):
          newBestLabels[key] = bestLabels[key]
      if len(newBestLabels) == 1:
        return newBestLabels.keys()[0]
      bestLabels = newBestLabels
      labelIndex = labelIndex + 1
    return bestLabels.keys()[0]

  def createMergeLabelsOutput(self, node):
    """ Make sure the output scalar volume node is a node with a -posed suffix.
        Note that the merged volume is used only by the model makers. This
        Should not be used by the PoseLabelmap filter.
    """
    if node == None or self.IsSetup:
      return
    # Don't create the node if the name already contains "merged"
    if node.GetName().lower().find('merged') != -1:
      return
    nodeName = '%s-merged' % node.GetName()
    # make sure such node does not already exist.
    mergedNode = self.getFirstNodeByNameAndClass(nodeName, 'vtkMRMLScalarVolumeNode')
    if mergedNode == None:
      newNode = self.get('MergeLabelsOutputNodeComboBox').addNode()
      newNode.SetName(nodeName)
    else:
      self.get('MergeLabelsOutputNodeComboBox').setCurrentNode(mergedNode)

  def mergeLabelsParameters(self):
    boneLabels = self.get('BoneLabelsLineEdit').text
    skinLabels = self.get('SkinLabelsLineEdit').text
    parameters = {}
    parameters["InputVolume"] = self.get('MergeLabelsInputNodeComboBox').currentNode()
    parameters["OutputVolume"] = self.get('MergeLabelsOutputNodeComboBox').currentNode()
    # That's my dream:
    #parameters["InputLabelNumber"] = len(boneLabels.split(','))
    #parameters["InputLabelNumber"] = len(skinLabels.split(','))
    #parameters["InputLabel"] = boneLabels
    #parameters["InputLabel"] = skinLabels
    #parameters["OutputLabel"] = self.get('BoneLabelComboBox').currentColor
    #parameters["OutputLabel"] = self.get('SkinLabelComboBox').currentColor
    # But that's how it is done for now
    parameters["InputLabelNumber"] = str(len(boneLabels.split(','))) + ', ' + str(len(skinLabels.split(',')))
    parameters["InputLabel"] = boneLabels + ', ' + skinLabels
    parameters["OutputLabel"] = str(self.get('BoneLabelComboBox').currentColor) + ', ' + str(self.get('SkinLabelComboBox').currentColor)
    return parameters

  def runMergeLabels(self, run):
    if run:
      cliNode = self.getCLINode(slicer.modules.changelabel)
      parameters = self.mergeLabelsParameters()
      self.get('MergeLabelsApplyPushButton').setChecked(True)
      self.observeCLINode(cliNode, self.onMergeLabelsCLIModified)
      cliNode = slicer.cli.run(slicer.modules.changelabel, cliNode, parameters, wait_for_completion = False)
    else:
      cliNode = self.observer(self.StatusModifiedEvent, self.onMergeLabelsCLIModified)
      self.get('MergeLabelsApplyPushButton').enabled = False
      cliNode.Cancel()

  def onMergeLabelsCLIModified(self, cliNode, event):
    if cliNode.GetStatusString() == 'Completed':
      # apply label map
      newNode = self.get('MergeLabelsOutputNodeComboBox').currentNode()
      if newNode != None:
        displayNode = newNode.GetDisplayNode()
        if displayNode == None:
          volumesLogic = slicer.modules.volumes.logic()
          volumesLogic.SetVolumeAsLabelMap(newNode, 1)
          displayNode = newNode.GetDisplayNode()
        colorNode = self.get('LabelmapColorNodeComboBox').currentNode()
        if displayNode != None and colorNode != None:
          displayNode.SetAndObserveColorNodeID(colorNode.GetID())
      self.validateMergeLabels()

    if not cliNode.IsBusy():
      self.get('MergeLabelsApplyPushButton').setChecked(False)
      self.get('MergeLabelsApplyPushButton').enabled = True
      print 'MergeLabels %s' % cliNode.GetStatusString()
      self.removeObservers(self.onMergeLabelsCLIModified)

  def saveMergeLabelsVolumeNode(self):
    self.saveFile('Merged label volume', 'VolumeFile', '.mha', self.get('MergeLabelsOutputNodeComboBox'))

  def openMergeLabelsModule(self):
    self.openModule('ChangeLabel')

    cliNode = self.getCLINode(slicer.modules.changelabel)
    parameters = self.mergeLabelsParameters()
    slicer.cli.setNodeParameters(cliNode, parameters)

  #----------------------------------------------------------------------------
  #     b) Bone Model Maker
  def initBoneModelMakerLabels(self):
    self.validateBoneModelMakerLabels()

  def setupBoneModelMakerLabels(self):
    """ Update the labels of the bone model maker
    """
    labels = []
    labels.append(self.get('BoneLabelComboBox').currentColor)
    self.get('BoneModelMakerLabelsLineEdit').setText(', '.join(str(val) for val in labels))
    self.validateBoneModelMakerLabels()

  def validateBoneModelMakerLabels(self):
    cliNode = self.getCLINode(slicer.modules.modelmaker)
    valid = cliNode.GetStatusString() == 'Completed'
    self.get('BoneModelMakerOutputNodeToolButton').enabled = valid
    self.get('BoneModelMakerCollapsibleGroupBox').setProperty('valid',valid)
    self.get('BoneModelMakerCollapsibleGroupBox').collapsed = self.isWorkflow(0) and valid
    self.get('SkinModelMakerApplyPushButton').enabled = not self.isWorkflow(0) or valid

  def boneModelFromModelHierarchyNode(self, modelHierarchyNode):
    models = vtk.vtkCollection()
    modelHierarchyNode.GetChildrenModelNodes(models)
    return models.GetItemAsObject(0)

  def boneModelMakerParameters(self):
    parameters = {}
    parameters["InputVolume"] = self.get('BoneModelMakerInputNodeComboBox').currentNode()
    parameters["ModelSceneFile"] = self.get('BoneModelMakerOutputNodeComboBox').currentNode()
    parameters["Labels"] = self.get('BoneModelMakerLabelsLineEdit').text
    parameters["Name"] = 'Bones'
    parameters['GenerateAll'] = False
    parameters["JointSmoothing"] = False
    parameters["SplitNormals"] = True
    parameters["PointNormals"] = True
    parameters["SkipUnNamed"] = True
    parameters["Decimate"] = self.get('BoneModelMakerDecimateSliderWidget').value
    parameters["Smooth"] = 10
    return parameters

  def runBoneModelMaker(self, run):
    if run:
      cliNode = self.getCLINode(slicer.modules.modelmaker)
      parameters = self.boneModelMakerParameters()
      self.get('BoneModelMakerApplyPushButton').setChecked(True)
      self.observeCLINode(cliNode, self.onBoneModelMakerCLIModified)
      cliNode = slicer.cli.run(slicer.modules.modelmaker, cliNode, parameters, wait_for_completion = False)
    else:
      cliNode = self.observer(self.StatusModifiedEvent, self.onBoneModelMakerCLIModified)
      self.get('BoneModelMakerApplyPushButton').enabled = False
      cliNode.Cancel()

  def onBoneModelMakerCLIModified(self, cliNode, event):
    if cliNode.GetStatusString() == 'Completed':
      self.reset3DViews()
      modelNode = self.boneModelFromModelHierarchyNode(self.get('BoneModelMakerOutputNodeComboBox').currentNode())
      self.get('EvalSurfaceWeightInputNodeComboBox').setCurrentNode(modelNode)
      self.validateBoneModelMakerLabels()
    if not cliNode.IsBusy():
      self.get('BoneModelMakerApplyPushButton').setChecked(False)
      self.get('BoneModelMakerApplyPushButton').enabled = True
      print 'Bone ModelMaker %s' % cliNode.GetStatusString()
      self.removeObservers(self.onBoneModelMakerCLIModified)

  def saveBoneModelMakerModelNode(self):
    modelNode = self.boneModelFromModelHierarchyNode(self.get('BoneModelMakerOutputNodeComboBox').currentNode())
    self.saveNode('Bone model', 'ModelFile', '.vtk', modelNode)

  def openModelsModule(self):
    self.openModule('Models')

  def openBoneModelMakerModule(self):
    self.openModule('ModelMaker')

    cliNode = self.getCLINode(slicer.modules.modelmaker)
    parameters = self.boneModelMakerParameters()
    slicer.cli.setNodeParameters(cliNode, parameters)

  #----------------------------------------------------------------------------
  #     c) Skin Model Maker
  def initSkinModelMakerLabels(self):
    self.validateSkinModelMakerLabels()

  def setupSkinModelMakerLabels(self, volumeNode):
    """ Update the labels of the skin model maker
    """
    if volumeNode == None:
      return

    labelmapDisplayNode = volumeNode.GetDisplayNode()
    if labelmapDisplayNode == None:
      return

    colorNode = labelmapDisplayNode.GetColorNode()
    if colorNode == None:
      self.get('SkinModelMakerBackgroundLabelSpinBox').setText('')
    else:
      airLabels = self.searchLabels(colorNode, 'air')
      if len(airLabels) > 0:
        self.get('SkinModelMakerBackgroundLabelSpinBox').setValue(min(airLabels)) # highly probable outside is lowest label
      else:
<<<<<<< HEAD
        self.get('SkinModelMakerBackgroundLabelSpinBox').setValue(0) # highly probable outside is 0
    self.get('SkinModelMakerOutputNodeToolButton').enabled = False
    self.get('SkinModelMakerToggleVisiblePushButton').enabled = False
    self.get('ArmaturesToggleVisiblePushButton').enabled = False
=======
        self.get('SkinModelMakerThresholdSpinBox').setValue(0.1) # highly probable outside is 0
    self.validateSkinModelMakerLabels()

  def validateSkinModelMakerLabels(self):
    cliNode = self.getCLINode(slicer.modules.grayscalemodelmaker)
    valid = cliNode.GetStatusString() == 'Completed'
    self.get('SkinModelMakerOutputNodeToolButton').enabled = valid
    self.get('SkinModelMakerToggleVisiblePushButton').enabled = valid
    self.get('ArmaturesToggleVisiblePushButton').enabled = valid
    self.get('SkinModelMakerCollapsibleGroupBox').setProperty('valid',valid)
    self.get('SkinModelMakerCollapsibleGroupBox').collapsed = self.isWorkflow(0) and valid
    self.validateExtractPage(validateSections = False)
>>>>>>> a5daf5fb

  def skinModelMakerParameters(self):
    parameters = {}
    parameters["InputVolume"] = self.get('SkinModelMakerInputNodeComboBox').currentNode()
    parameters["OutputGeometry"] = self.get('SkinModelMakerOutputNodeComboBox').currentNode()
    parameters["BackgroundLabel"] = self.get('SkinModelMakerBackgroundLabelSpinBox').value
    parameters["SkinLabel"] = self.get('SkinModelMakerSkinLabelLineEdit').text
    parameters["Decimate"] = False
    parameters["Spacing"] = '5,5,5'
    return parameters

  def runSkinModelMaker(self, run):
    if run:
      cli = SkinModelMaker.SkinModelMakerLogic()
      parameters = self.skinModelMakerParameters()
      self.get('SkinModelMakerApplyPushButton').setChecked(True)
<<<<<<< HEAD
      self.get('SkinModelMakerApplyPushButton').setEnabled(False)
      self.addObserver(cli.GetCLINode(), self.StatusModifiedEvent, self.onSkinModelMakerCLIModified)
      cli.CreateSkinModel(parameters["InputVolume"],
                          parameters["OutputGeometry"],
                          parameters["BackgroundLabel"],
                          parameters["SkinLabel"],
                          parameters["Decimate"],
                          parameters["Spacing"],
                          wait_for_completion = False)
=======
      self.observeCLINode(cliNode, self.onSkinModelMakerCLIModified)
      cliNode = slicer.cli.run(slicer.modules.grayscalemodelmaker, cliNode, parameters, wait_for_completion = False)
    else:
      cliNode = self.observer(self.StatusModifiedEvent, self.onSkinModelMakerCLIModified)
      self.get('SkinModelMakerApplyPushButton').enabled = False
      cliNode.Cancel()
>>>>>>> a5daf5fb

  def onSkinModelMakerCLIModified(self, cliNode, event):
    if cliNode.GetStatusString() == 'Completed':
      # Set opacity
      newNode = self.get('SkinModelMakerOutputNodeComboBox').currentNode()
      newNodeDisplayNode = newNode.GetModelDisplayNode()
      newNodeDisplayNode.SetOpacity(0.2)

      # Set color
      colorNode = self.get('SkinModelMakerInputNodeComboBox').currentNode().GetDisplayNode().GetColorNode()
      color = [0, 0, 0]
      lookupTable = colorNode.GetLookupTable().GetColor(self.get('SkinLabelComboBox').currentColor, color)
      newNodeDisplayNode.SetColor(color)

      # Set Clip intersection ON
      newNodeDisplayNode.SetSliceIntersectionVisibility(1)

      # Reset camera
      self.reset3DViews()

      self.validateSkinModelMakerLabels()

    if not cliNode.IsBusy():
      self.get('SkinModelMakerApplyPushButton').setChecked(False)
      self.get('SkinModelMakerApplyPushButton').enabled = True
      print 'Skin ModelMaker %s' % cliNode.GetStatusString()
      self.removeObservers(self.onSkinModelMakerCLIModified)

  def saveSkinModelMakerModelNode(self):
    self.saveFile('Skin model', 'ModelFile', '.vtk', self.get('SkinModelMakerOutputNodeComboBox'))

  def openSkinModelMakerModule(self):
    self.openModule('SkinModelMaker')

    cliNode = self.getCLINode(slicer.modules.skinmodelmaker)
    parameters = self.skinModelMakerParameters()
    slicer.cli.setNodeParameters(cliNode, parameters)

  def setSkinModelMakerSkinLabel(self):
    self.get('SkinModelMakerSkinLabelLineEdit').text = self.get('SkinLabelComboBox').currentColor

  def updateSkinNodeVisibility(self):
    skinModel = self.get('SkinModelMakerOutputNodeComboBox').currentNode()
    if skinModel != None:
      skinModel.SetDisplayVisibility(not skinModel.GetDisplayVisibility())

  #----------------------------------------------------------------------------
  # 3) Rigging
  #----------------------------------------------------------------------------
  def initArmaturePage(self):
    self.initArmature()

  def validateArmaturePage(self, validateSections = True):
    if validateSections:
      self.validateArmature()
    valid = self.get('ArmaturesArmatureNodeComboBox').currentNode() != None
    self.get('NextPageToolButton').enabled = not self.isWorkflow(0) or valid

  def openArmaturePage(self):
    self.reset3DViews()
    # Switch to 3D View only
    manager = slicer.app.layoutManager()
    manager.setLayout(slicer.vtkMRMLLayoutNode.SlicerLayoutOneUp3DView)

  #----------------------------------------------------------------------------
  # 3.A) Armature
  def initArmature(self):
    self.validateArmature()

  def validateArmature(self):
    valid = self.get('ArmaturesArmatureNodeComboBox').currentNode() != None
    self.validateArmaturePage(validateSections = False)

  def setCurrentArmatureModelNode(self, armatureNode):
    if armatureNode != None:
      modelNode = armatureNode.GetAssociatedNode()
      self.get('VolumeSkinningAmartureNodeComboBox').setCurrentNode(modelNode)
    self.validateArmature()

  def loadArmatureNode(self):
    self.loadFile('Armature', 'ArmatureFile', self.get('ArmaturesArmatureNodeComboBox'))

  def saveArmatureNode(self):
    armatureNode = self.get('ArmaturesArmatureNodeComboBox').currentNode()
    modelNode = armatureNode.GetAssociatedNode()
    self.saveNode('Armature', 'ModelFile', '.vtk', modelNode)

  def openArmaturesModule(self):
    # Finaly open armature module
    self.openModule('Armatures')

  #----------------------------------------------------------------------------
  # 4) Skinning
  #----------------------------------------------------------------------------
  def initSkinningPage(self):
    self.initVolumeSkinning()
    self.initEditSkinnedVolume()

  def validateSkinningPage(self, validateSections = True):
    if validateSections:
      self.validateVolumeSkinning()
      self.validateEditSkinnedVolume()
    valid = self.get('EditSkinnedVolumeCollapsibleGroupBox').property('valid')
    self.get('NextPageToolButton').enabled = not self.isWorkflow(0) or valid

  def openSkinningPage(self):
    # Switch to FourUp
    slicer.app.layoutManager().setLayout(slicer.vtkMRMLLayoutNode.SlicerLayoutFourUpView)

    # Create output if necessary
    if not self.volumeSkinningCreateOutputConnected:
      self.get('VolumeSkinningInputVolumeNodeComboBox').connect('currentNodeChanged(vtkMRMLNode*)', self.createOutputSkinnedVolume)
      self.volumeSkinningCreateOutputConnected = True
    self.createOutputSkinnedVolume(self.get('VolumeSkinningInputVolumeNodeComboBox').currentNode())

  #----------------------------------------------------------------------------
  #  a) Volume Skinning
  def initVolumeSkinning(self):
    self.validateVolumeSkinning()

  def validateVolumeSkinning(self):
    cliNode = self.getCLINode(slicer.modules.volumeskinning)
    valid = cliNode.GetStatusString() == 'Completed'
    self.get('VolumeSkinningOutputVolumeNodeToolButton').enabled = valid
    self.get('VolumeSkinningCollapsibleGroupBox').setProperty('valid', valid)
    self.get('VolumeSkinningCollapsibleGroupBox').collapsed = self.isWorkflow(0) and valid
    self.get('EditSkinnedVolumeGoToEditorPushButton').enabled = not self.isWorkflow(0) or valid

  def volumeSkinningParameters(self):
    parameters = {}
    parameters["RestVolume"] = self.get('VolumeSkinningInputVolumeNodeComboBox').currentNode()
    parameters["ArmaturePoly"] = self.get('VolumeSkinningAmartureNodeComboBox').currentNode()
    parameters["SkinnedVolume"] = self.get('VolumeSkinningOutputVolumeNodeComboBox').currentNode()
    #parameters["Padding"] = 1
    #parameters["Debug"] = False
    #parameters["ArmatureInRAS"] = False
    return parameters

  def runVolumeSkinning(self, run):
    if run:
      cliNode = self.getCLINode(slicer.modules.volumeskinning)
      parameters = self.volumeSkinningParameters()
      self.get('VolumeSkinningApplyPushButton').setChecked(True)
      self.observeCLINode(cliNode, self.onVolumeSkinningCLIModified)
      cliNode = slicer.cli.run(slicer.modules.volumeskinning, cliNode, parameters, wait_for_completion = False)
    else:
      cliNode = self.observer(self.StatusModifiedEvent, self.onVolumeSkinningCLIModified)
      self.get('VolumeSkinningApplyPushButton').enabled = False
      cliNode.Cancel()

  def onVolumeSkinningCLIModified(self, cliNode, event):
    if cliNode.GetStatusString() == 'Completed':
      self.validateVolumeSkinning()
    if not cliNode.IsBusy():
      self.get('VolumeSkinningApplyPushButton').setChecked(False)
      self.get('VolumeSkinningApplyPushButton').enabled = True
      print 'VolumeSkinning %s' % cliNode.GetStatusString()
      self.removeObservers(self.onVolumeSkinningCLIModified)

  def loadSkinningInputVolumeNode(self):
    self.loadLabelmapFile('Input volume', 'VolumeFile', self.get('VolumeSkinningInputVolumeNodeComboBox'))

  def saveSkinningVolumeNode(self):
    self.saveFile('Skinned volume', 'VolumeFile', '.mha', self.get('VolumeSkinningOutputVolumeNodeComboBox'))

  def openVolumeSkinningModule(self):
    self.openModule('VolumeSkinning')

    cliNode = self.getCLINode(slicer.modules.volumeskinning)
    parameters = self.volumeSkinningParameters()
    slicer.cli.setNodeParameters(cliNode, parameters)

  def createOutputSkinnedVolume(self, node):
    if node == None:
      return

    nodeName = '%s-skinned' % node.GetName()
    skinnedNode = self.getFirstNodeByNameAndClass(nodeName, 'vtkMRMLScalarVolumeNode')
    if skinnedNode == None:
      newNode = self.get('VolumeSkinningOutputVolumeNodeComboBox').addNode()
      newNode.SetName(nodeName)
    else:
      self.get('VolumeSkinningOutputVolumeNodeComboBox').setCurrentNode(skinnedNode)

  #----------------------------------------------------------------------------
  #    b) Edit skinned volume
  def initEditSkinnedVolume(self):
    self.validateEditSkinnedVolume()

  def validateEditSkinnedVolume(self):
    skinnedVolume = self.get('EditSkinnedVolumeNodeComboBox').currentNode()
    canEdit = False
    canSave = False
    if skinnedVolume != None:
      canEdit = skinnedVolume.GetDisplayNode() != None
      canSave = canEdit and skinnedVolume.GetModifiedSinceRead()
    self.get('EditSkinnedVolumeGoToEditorPushButton').enabled = canEdit
    self.get('EditSkinnedVolumeNodeSaveToolButton').enabled = canSave
    valid = canEdit
    self.get('EditSkinnedVolumeCollapsibleGroupBox').setProperty('valid', valid)
    self.get('EditSkinnedVolumeCollapsibleGroupBox').collapsed = self.isWorkflow(0) and valid
    if valid:
      self.get('VolumeRenderInputNodeComboBox').setCurrentNode(
        self.get('EditSkinnedVolumeNodeComboBox').currentNode())
      self.get('VolumeRenderLabelsLineEdit').text = ''
    self.validateSkinningPage(validateSections = False)

  def editSkinnedVolumeParameterChanged(self, skinnedVolume = None, event = None):
    self.removeObservers(self.editSkinnedVolumeParameterChanged)
    if skinnedVolume != None:
      self.addObserver(skinnedVolume, 'ModifiedEvent', self.editSkinnedVolumeParameterChanged)
    self.validateEditSkinnedVolume()

  def loadEditSkinnedVolumeNode(self):
    self.loadLabelmapFile('Skinning volume', 'VolumeFile', self.get('EditSkinnedVolumeNodeComboBox'))

  def saveEditSkinnedVolumeNode(self):
    self.saveFile('Skinned volume', 'VolumeFile', '.mha', self.get('EditSkinnedVolumeNodeComboBox'))

  def openEditorModule(self):
    self.removeObservers(self.editSkinnedVolumeParameterChanged)
    self.openModule('Editor')
    editorWidget = slicer.modules.editor.widgetRepresentation()
    masterVolumeNodeComboBox = editorWidget.findChild('qMRMLNodeComboBox')
    masterVolumeNodeComboBox.addAttribute('vtkMRMLScalarVolumeNode', 'LabelMap', 1)
    masterVolumeNodeComboBox.setCurrentNode(self.get('EditSkinnedVolumeNodeComboBox').currentNode())
    setButton = editorWidget.findChild('QPushButton')
    setButton.click()

  #----------------------------------------------------------------------------
  # 5) Weights
  #----------------------------------------------------------------------------
  def initWeightsPage(self):
    defaultPath = qt.QDir.home().absoluteFilePath('Weights-%sx' % self.get('ComputeArmatureWeightScaleFactorSpinBox').value)
    self.get('ComputeArmatureWeightOutputPathLineEdit').setCurrentPath(defaultPath)
    self.initComputeArmatureWeight()
    self.initEvalSurfaceWeight()

  def validateWeightsPage(self, validateSections = True):
    if validateSections:
      self.validateComputeArmatureWeight()
      self.validateEvalSurfaceWeight()
    valid = self.get('EvalSurfaceWeightCollapsibleGroupBox').property('valid')
    self.get('NextPageToolButton').enabled = not self.isWorkflow(0) or valid

  def openWeightsPage(self):
    pass
  #----------------------------------------------------------------------------
  #    a) Compute Armature Weight
  def initComputeArmatureWeight(self):
    self.validateComputeArmatureWeight()

  def validateComputeArmatureWeight(self):
    cliNode = self.getCLINode(slicer.modules.computearmatureweight)
    valid = cliNode.GetStatusString() == 'Completed'
    self.get('ComputeArmatureWeightCollapsibleGroupBox').setProperty('valid', valid)
    self.get('ComputeArmatureWeightCollapsibleGroupBox').collapsed = self.isWorkflow(0) and valid
    self.get('EvalSurfaceWeightApplyPushButton').enabled = not self.isWorkflow(0) or valid

  def computeArmatureWeightParameters(self):
    parameters = {}
    parameters["RestLabelmap"] = self.get('ComputeArmatureWeightInputVolumeNodeComboBox').currentNode()
    parameters["ArmaturePoly"] = self.get('ComputeArmatureWeightAmartureNodeComboBox').currentNode()
    parameters["SkinnedVolume"] = self.get('ComputeArmatureWeightSkinnedVolumeVolumeNodeComboBox').currentNode()
    parameters["WeightDirectory"] = str(self.get('ComputeArmatureWeightOutputPathLineEdit').currentPath)
    parameters["Padding"] = self.get('ComputeArmatureWeightPaddingSpinBox').value
    parameters["ScaleFactor"] = self.get('ComputeArmatureWeightScaleFactorSpinBox').value
    parameters["MaximumParenthoodDistance"] = '4'
    #parameters["FirstEdge"] = '0'
    #parameters["LastEdge"] = '-1'
    #parameters["BinaryWeight"] = False
    #parameters["SmoothingIteration"] = '10'
    #parameters["Debug"] = False
    parameters["RunSequential"] = True
    return parameters

  def runComputeArmatureWeight(self, run):
    if run:
      cliNode = self.getCLINode(slicer.modules.computearmatureweight)
      parameters = self.computeArmatureWeightParameters()
      if not qt.QDir(parameters["WeightDirectory"]).exists():
        answer = qt.QMessageBox.question(0, 'Create directory ?',
          'The path %s does not exist, do you want to create it ?' % parameters["WeightDirectory"],
          qt.QMessageBox.Yes | qt.QMessageBox.No | qt.QMessageBox.Cancel)
        if answer == qt.QMessageBox.Yes:
          qt.QDir(parameters["WeightDirectory"]).mkpath(parameters["WeightDirectory"])
        else:
          self.get('ComputeArmatureWeightApplyPushButton').setChecked(False)
          return
      self.get('ComputeArmatureWeightApplyPushButton').setChecked(True)
      self.observeCLINode(cliNode, self.onComputeArmatureWeightCLIModified)
      cliNode = slicer.cli.run(slicer.modules.computearmatureweight, cliNode, parameters, wait_for_completion = False)
    else:
      cliNode = self.observer(self.StatusModifiedEvent, self.onComputeArmatureWeightCLIModified)
      self.get('ComputeArmatureWeightApplyPushButton').enabled = False
      cliNode.Cancel()

  def onComputeArmatureWeightCLIModified(self, cliNode, event):
    if cliNode.GetStatusString() == 'Completed':
      # add path if not already added (bug fixed in CTK #b277f5d4)
      if self.get('ComputeArmatureWeightOutputPathLineEdit').findChild('QComboBox').findText(
        self.get('ComputeArmatureWeightOutputPathLineEdit').currentPath) == -1:
        self.get('ComputeArmatureWeightOutputPathLineEdit').addCurrentPathToHistory()
      self.validateComputeArmatureWeight()
    if not cliNode.IsBusy():
      self.get('ComputeArmatureWeightApplyPushButton').setChecked(False)
      self.get('ComputeArmatureWeightApplyPushButton').enabled = True
      print 'ComputeArmatureWeight %s' % cliNode.GetStatusString()
      self.removeObservers(self.onComputeArmatureWeightCLIModified)

  def openComputeArmatureWeightModule(self):
    self.openModule('ComputeArmatureWeight')

    cliNode = self.getCLINode(slicer.modules.computearmatureweight)
    parameters = self.computeArmatureWeightParameters()
    slicer.cli.setNodeParameters(cliNode, parameters)

  #----------------------------------------------------------------------------
  # c) Eval Weight
  def initEvalSurfaceWeight(self):
    self.validateEvalSurfaceWeight()

  def validateEvalSurfaceWeight(self):
    cliNode = self.getCLINode(slicer.modules.evalsurfaceweight)
    valid = cliNode.GetStatusString() == 'Completed'
    self.get('EvalSurfaceWeightCollapsibleGroupBox').setProperty('valid', valid)
    self.get('EvalSurfaceWeightOutputNodeToolButton').enabled = valid
    self.get('EvalSurfaceWeightCollapsibleGroupBox').collapsed = self.isWorkflow(0) and valid
    self.validateWeightsPage(validateSections = False)

  def evalSurfaceWeightParameterChanged(self):
    self.get('EvalSurfaceWeightOutputNodeToolButton').enabled = False

  def evalSurfaceWeightParameters(self):
    parameters = {}
    parameters["InputSurface"] = self.get('EvalSurfaceWeightInputNodeComboBox').currentNode()
    parameters["OutputSurface"] = self.get('EvalSurfaceWeightOutputNodeComboBox').currentNode()
    parameters["WeightDirectory"] = str(self.get('EvalSurfaceWeightWeightPathLineEdit').currentPath)
    #parameters["IsSurfaceInRAS"] = False
    #parameters["PrintDebug"] = False
    return parameters

  def runEvalSurfaceWeight(self, run):
    if run:
      cliNode = self.getCLINode(slicer.modules.evalsurfaceweight)
      parameters = self.evalSurfaceWeightParameters()
      self.get('EvalSurfaceWeightApplyPushButton').setChecked(True)
      self.observeCLINode(cliNode, self.onEvalSurfaceWeightCLIModified)
      cliNode = slicer.cli.run(slicer.modules.evalsurfaceweight, cliNode, parameters, wait_for_completion = False)
    else:
      cliNode = self.observer(self.StatusModifiedEvent, self.onEvalSurfaceWeightCLIModified)
      self.get('EvalSurfaceWeightApplyPushButton').enabled = False
      cliNode.Cancel()

  def onEvalSurfaceWeightCLIModified(self, cliNode, event):
    if cliNode.GetStatusString() == 'Completed':
      self.validateEvalSurfaceWeight()

    if not cliNode.IsBusy():
      self.get('EvalSurfaceWeightApplyPushButton').setChecked(False)
      self.get('EvalSurfaceWeightApplyPushButton').enabled = True
      print 'EvalSurfaceWeight %s' % cliNode.GetStatusString()
      self.removeObservers(self.onEvalSurfaceWeightCLIModified)

  def loadEvalSurfaceWeightInputNode(self):
    self.loadFile('Model to eval', 'ModelFile', self.get('EvalSurfaceWeightInputNodeComboBox'))

  def saveEvalSurfaceWeightOutputNode(self):
    self.saveFile('Evaluated Model', 'ModelFile', '.vtk', self.get('EvalSurfaceWeightOutputNodeComboBox'))

  def openEvalSurfaceWeight(self):
    self.openModule('EvalSurfaceWeight')

    cliNode = self.getCLINode(slicer.modules.evalweight)
    parameters = self.evalWeightParameters()
    slicer.cli.setNodeParameters(cliNode, parameters)

  #----------------------------------------------------------------------------
  # 6) Pose Armature & Pose surface
  #----------------------------------------------------------------------------
  def initPoseArmaturePage(self):
    self.initPoseArmature()
    self.initPoseSurface()

  def validatePoseArmaturePage(self, validateSections = True):
    if validateSections:
      self.validatePoseArmature()
      self.validatePoseSurface()
    valid = self.get('PoseSurfaceCollapsibleGroupBox').property('valid')
    self.get('NextPageToolButton').enabled = not self.isWorkflow(0) or valid

  def openPoseArmaturePage(self):
    armatureLogic = slicer.modules.armatures.logic()
    if armatureLogic != None:
      armatureLogic.SetActiveArmatureWidgetState(3) # 3 is Pose

    # Create output if necessary
    if not self.poseSurfaceCreateOutputConnected:
      self.get('PoseSurfaceInputNodeComboBox').connect('currentNodeChanged(vtkMRMLNode*)', self.createOutputPoseSurface)
      self.poseSurfaceCreateOutputConnected = True
    self.createOutputPoseSurface(self.get('PoseSurfaceInputNodeComboBox').currentNode())

    self.poseSurfaceInputNodeChanged()
    self.autoRunPoseSurface(self.get('PoseSurfaceApplyPushButton').checkState)
    slicer.app.layoutManager().setLayout(slicer.vtkMRMLLayoutNode.SlicerLayoutOneUp3DView)

  #----------------------------------------------------------------------------
  # a) Pose Armature
  def initPoseArmature(self):
    self.validatePoseArmature()

  def validatePoseArmature(self):
    valid = self.get('PoseArmatureArmatureNodeComboBox').currentNode() != None
    self.get('PoseArmaturesCollapsibleGroupBox').setProperty('valid', valid)
    self.get('PoseSurfaceApplyPushButton').enabled = not self.isWorkflow(0) or valid

  def setPoseArmatureModelNode(self, armatureNode):
    if armatureNode == None:
      return
    modelNode = armatureNode.GetAssociatedNode()
    self.get('PoseSurfaceArmatureInputNodeComboBox').setCurrentNode(modelNode)

    armatureLogic = slicer.modules.armatures.logic()
    if armatureLogic != None and self.WorkflowWidget.currentIndex == 4:
      armatureLogic.SetActiveArmature(armatureNode)
      armatureLogic.SetActiveArmatureWidgetState(3) # 3 is Pose
    self.validatePoseArmature()

  def savePoseArmatureArmatureNode(self):
    armatureNode = self.get('PoseArmatureArmatureNodeComboBox').currentNode()
    modelNode = armatureNode.GetAssociatedNode()
    self.saveNode('Armature', 'ModelFile', '.vtk', modelNode)

  def openPosedArmatureModule(self):
    self.openModule('Armatures')

  #----------------------------------------------------------------------------
  # b) Pose Surface
  def initPoseSurface(self):
    self.validatePoseSurface()

  def validatePoseSurface(self):
    cliNode = self.getCLINode(slicer.modules.posesurface)
    valid = cliNode.GetStatusString() == 'Completed'
    self.get('PoseSurfaceOutputNodeToolButton').enabled = True
    self.get('PoseSurfaceCollapsibleGroupBox').setProperty('valid', valid)
    self.validatePoseArmaturePage(validateSections = False)

  def poseSurfaceParameterChanged(self):
    self.get('PoseSurfaceOutputNodeToolButton').enabled = False

    cliNode = self.getCLINode(slicer.modules.posesurface)
    parameters = self.poseSurfaceParameters()
    slicer.cli.setNodeParameters(cliNode, parameters)

  def poseSurfaceInputNodeChanged(self):
    surfaceNode = self.get('PoseSurfaceInputNodeComboBox').currentNode()
    armatureModelNode = self.get('PoseSurfaceArmatureInputNodeComboBox').currentNode()
    if surfaceNode != None and surfaceNode.GetPolyData() != None and armatureModelNode != None:
      pointData = surfaceNode.GetPolyData().GetPointData()
      transforms = armatureModelNode.GetPolyData().GetCellData().GetArray('Transforms')
      if transforms:
        if pointData.GetNumberOfArrays() < transforms.GetNumberOfTuples():
          self.runEvalSurfaceWeight(True)
    self.poseSurfaceParameterChanged()

  def poseSurfaceParameters(self):
    # Setup CLI node on input changed or apply changed
    parameters = {}
    parameters["ArmaturePoly"] = self.get('PoseSurfaceArmatureInputNodeComboBox').currentNode()
    parameters["SurfaceInput"] = self.get('PoseSurfaceInputNodeComboBox').currentNode()
    parameters["WeightDirectory"] = str(self.get('PoseSurfaceWeightInputPathLineEdit').currentPath)
    parameters["OutputSurface"] = self.get('PoseSurfaceOutputNodeComboBox').currentNode()
    parameters["MaximumParenthoodDistance"] = '4'
    #parameters["IsSurfaceInRAS"] = False
    #parameters["IsArmatureInRAS"] = False
    parameters["LinearBlend"] = True # much faster
    return parameters

  def autoRunPoseSurface(self, autoRun):
    cliNode = self.getCLINode(slicer.modules.posesurface)
    if autoRun:
      parameters = self.poseSurfaceParameters()
      slicer.cli.setNodeParameters(cliNode, parameters)
      cliNode.SetAutoRunMode(cliNode.AutoRunOnAnyInputEvent)
      cliNode.SetAutoRun(autoRun)
      self.observeCLINode(cliNode, self.onPoseSurfaceCLIModified)
    else:
      cliNode.SetAutoRun(autoRun)

  def runPoseSurface(self, run):
    if run:
      cliNode = self.getCLINode(slicer.modules.posesurface)
      parameters = self.poseSurfaceParameters()
      slicer.cli.setNodeParameters(cliNode, parameters)
      self.get('PoseSurfaceApplyPushButton').setChecked(True)
      self.observeCLINode(cliNode, self.onPoseSurfaceCLIModified)
      cliNode = slicer.cli.run(slicer.modules.poselabelmap, cliNode, parameters, wait_for_completion = False)
    else:
      cliNode = self.observer(self.StatusModifiedEvent, self.onPoseSurfaceCLIModified)
      self.get('PoseSurfaceApplyPushButton').enabled = False
      cliNode.Cancel()

  def onPoseSurfaceCLIModified(self, cliNode, event):
    if cliNode.GetStatusString() == 'Completed':
      if self.get('PoseSurfaceInputNodeComboBox').currentNode() != self.get('PoseSurfaceOutputNodeComboBox').currentNode():
        self.get('PoseSurfaceInputNodeComboBox').currentNode().GetDisplayNode().SetVisibility(0)
        self.get('PoseSurfaceOutputNodeComboBox').currentNode().GetDisplayNode().SetOpacity(
          self.get('PoseSurfaceInputNodeComboBox').currentNode().GetDisplayNode().GetOpacity())
        self.get('PoseSurfaceOutputNodeComboBox').currentNode().GetDisplayNode().SetColor(
          self.get('PoseSurfaceInputNodeComboBox').currentNode().GetDisplayNode().GetColor())
          
      self.validatePoseSurface()
    if not cliNode.IsBusy():
      self.get('PoseSurfaceApplyPushButton').setChecked(False)
      self.get('PoseSurfaceApplyPushButton').enabled = True
      print 'PoseSurface %s' % cliNode.GetStatusString()
      self.removeObservers(self.onPoseSurfaceCLIModified)

  def loadPoseSurfaceInputNode(self):
    self.loadFile('Model to pose', 'ModelFile', self.get('PoseSurfaceInputNodeComboBox'))

  def savePoseSurfaceOutputNode(self):
    self.saveFile('Posed model', 'ModelFile', '.vtk', self.get('PoseSurfaceOutputNodeComboBox'))

  def openPoseSurfaceModule(self):
    self.openModule('PoseSurface')

    cliNode = self.getCLINode(slicer.modules.posesurface)
    parameters = self.poseSurfaceParameterss()
    slicer.cli.setNodeParameters(cliNode, parameters)

  def setWeightDirectory(self, dir):
    self.get('EvalSurfaceWeightWeightPathLineEdit').currentPath = dir
    self.get('PoseSurfaceWeightInputPathLineEdit').currentPath = dir
    self.get('PoseLabelmapWeightPathLineEdit').currentPath = dir

  def createOutputPoseSurface(self, node):
    if node == None:
      return

    nodeName = '%s-posed' % node.GetName()
    posedNode = self.getFirstNodeByNameAndClass(nodeName, 'vtkMRMLModelNode')
    if posedNode == None:
      newNode = self.get('PoseSurfaceOutputNodeComboBox').addNode()
      newNode.SetName(nodeName)
    else:
      self.get('PoseSurfaceOutputNodeComboBox').setCurrentNode(posedNode)

  #----------------------------------------------------------------------------
  # 7) Resample
  #----------------------------------------------------------------------------
  def initPoseLabelmapPage(self):
    self.initPoseLabelmap()
  def validatePoseLabelmapPage(self, validateSections = True):
    if validateSections:
      self.validatePoseLabelmap()
    valid = self.get('ResampleCollapsibleGroupBox').property('valid')
    self.get('NextPageToolButton').enabled = not self.isWorkflow(0) or valid

  def openPoseLabelmapPage(self):
    # Create output if necessary
    if not self.poseLabelmapCreateOutputConnected:
      self.get('PoseLabelmapInputNodeComboBox').connect('currentNodeChanged(vtkMRMLNode*)', self.createOutputPoseLabelmap)
      self.poseLabelmapCreateOutputConnected = True
    self.createOutputPoseLabelmap(self.get('PoseLabelmapInputNodeComboBox').currentNode())

  #----------------------------------------------------------------------------
  # a) Pose Labelmap
  def initPoseLabelmap(self):
    self.validatePoseLabelmap()

  def validatePoseLabelmap(self):
    cliNode = self.getCLINode(slicer.modules.poselabelmap)
    valid = cliNode.GetStatusString() == 'Completed'
    self.get('PoseLabelmapOutputNodeToolButton').enabled = valid
    self.get('PoseLabelmapSaveToolButton').enabled = valid
    self.get('ResampleCollapsibleGroupBox').setProperty('valid', valid)
    self.get('ResampleCollapsibleGroupBox').collapsed = self.isWorkflow(0) and valid
    if valid:
      self.get('VolumeRenderInputNodeComboBox').setCurrentNode(
        self.get('PoseLabelmapInputNodeComboBox').currentNode())
    self.validatePoseLabelmapPage(validateSections = False)

  def poseLabelmapParameterChanged(self):
    self.get('PoseLabelmapOutputNodeToolButton').enabled = False
    self.get('PoseLabelmapSaveToolButton').enabled = False

  def poseLabelmapParameters(self):
    parameters = {}
    parameters["RestLabelmap"] = self.get('PoseLabelmapInputNodeComboBox').currentNode()
    parameters["ArmaturePoly"] = self.get('PoseLabelmapArmatureNodeComboBox').currentNode()
    parameters["WeightDirectory"] = str(self.get('PoseLabelmapWeightPathLineEdit').currentPath)
    parameters["PosedLabelmap"] = self.get('PoseLabelmapOutputNodeComboBox').currentNode()
    parameters["LinearBlend"] = True
    parameters["MaximumParenthoodDistance"] = '4'
    #parameters["MaximumRadius"] = '64'
    #parameters["Debug"] = False
    #parameters["IsArmatureInRAS"] = False
    return parameters

  def runPoseLabelmap(self, run):
    if run:
      cliNode = self.getCLINode(slicer.modules.poselabelmap)
      parameters = self.poseLabelmapParameters()
      self.get('PoseLabelmapApplyPushButton').setChecked(True)
      self.observeCLINode(cliNode, self.onPoseLabelmapCLIModified)
      cliNode = slicer.cli.run(slicer.modules.poselabelmap, cliNode, parameters, wait_for_completion = False)
    else:
      cliNode = self.observer(self.StatusModifiedEvent, self.onPoseLabelmapCLIModified())
      self.get('PoseLabelmapApplyPushButton').enabled = False
      cliNode.Cancel()

  def onPoseLabelmapCLIModified(self, cliNode, event):
    if cliNode.GetStatusString() == 'Completed':
      newNode = self.get('PoseLabelmapOutputNodeComboBox').currentNode()
      displayNode = newNode.GetDisplayNode()
      if displayNode == None:
        volumesLogic = slicer.modules.volumes.logic()
        volumesLogic.SetVolumeAsLabelMap(newNode, 1)
        displayNode = newNode.GetDisplayNode()
      inputColorNode = self.get('PoseLabelmapInputNodeComboBox').currentNode().GetDisplayNode().GetColorNode()
      if displayNode != None and inputColorNode != None:
        displayNode.SetAndObserveColorNodeID(inputColorNode.GetID())
      self.validatePoseLabelmap()
    if not cliNode.IsBusy():
      self.get('PoseLabelmapApplyPushButton').setChecked(False)
      self.get('PoseLabelmapApplyPushButton').enabled = True
      print 'PoseLabelmap %s' % cliNode.GetStatusString()
      self.removeObservers(self.onPoseLabelmapCLIModified)

  def savePoseLabelmapOutputNode(self):
    self.saveFile('Posed labelmap', 'VolumeFile', '.mha', self.get('PoseLabelmapOutputNodeComboBox'))

  def openPoseLabelmap(self):
    self.openModule('PoseLabelmap')

    cliNode = self.getCLINode(slicer.modules.poselabelmap)
    parameters = self.poseLabelmapParameters()
    slicer.cli.setNodeParameters(cliNode, parameters)

  def createOutputPoseLabelmap(self, node):
    if node == None:
      return

    nodeName = '%s-posed' % node.GetName()
    posedNode = self.getFirstNodeByNameAndClass(nodeName, 'vtkMRMLScalarVolumeNode')
    if posedNode == None:
      newNode = self.get('PoseLabelmapOutputNodeComboBox').addNode()
      newNode.SetName(nodeName)
    else:
      self.get('PoseLabelmapOutputNodeComboBox').setCurrentNode(posedNode)

  # =================== END ==============
  def get(self, objectName):
    return self.findWidget(self.widget, objectName)

  def getChildren(self, object):
    '''Return the list of the children and grand children of a Qt object'''
    children = object.children()
    allChildren = list(children)
    for child in children:
      allChildren.extend( self.getChildren(child) )
    return allChildren

  def findWidget(self, widget, objectName):
    if widget.objectName == objectName:
        return widget
    else:
        children = []
        for w in widget.children():
            resulting_widget = self.findWidget(w, objectName)
            if resulting_widget:
                return resulting_widget
        return None

  def removeObservers(self, method):
    for o, e, m, g, t in self.Observations:
      if method == m:
        o.RemoveObserver(t)
        self.Observations.remove([o, e, m, g, t])

  def addObserver(self, object, event, method, group = 'none'):
    if self.hasObserver(object, event, method):
      print 'already has observer'
      return
    tag = object.AddObserver(event, method)
    self.Observations.append([object, event, method, group, tag])

  def hasObserver(self, object, event, method):
    for o, e, m, g, t in self.Observations:
      if o == object and e == event and m == method:
        return True
    return False

  def observer(self, event, method):
    for o, e, m, g, t in self.Observations:
      if e == event and m == method:
        return o
    return None

  def getCLINode(self, cliModule):
    """ Return the cli node to use for a given CLI module. Create the node in
    scene if needed. Return None in the case of scripted module.
    """
    cliNode = slicer.mrmlScene.GetFirstNodeByName(cliModule.title)
    # Also check path to make sure the CLI isn't a scripted module
    if (cliNode == None) and ('qt-scripted-modules' not in cliModule.path):
      cliNode = slicer.cli.createNode(cliModule)
      cliNode.SetName(cliModule.title)
    return cliNode

  def loadLabelmapFile(self, title, fileType, nodeComboBox):
    volumeNode = self.loadFile(title, fileType, nodeComboBox)
    if volumeNode != None:
      volumesLogic = slicer.modules.volumes.logic()
      volumesLogic.SetVolumeAsLabelMap(volumeNode, 1)
      nodeComboBox.setCurrentNode(volumeNode)

  def loadFile(self, title, fileType, nodeComboBox):
    manager = slicer.app.ioManager()
    loadedNodes = vtk.vtkCollection()
    properties = {}
    res = manager.openDialog(fileType, slicer.qSlicerFileDialog.Read, properties, loadedNodes)
    loadedNode = loadedNodes.GetItemAsObject(0)
    if res == True:
      nodeComboBox.setCurrentNode(loadedNode)
    self.reset3DViews()
    return loadedNode

  def saveFile(self, title, fileType, fileSuffix, nodeComboBox):
    self.saveNode(title, fileType, fileSuffix, nodeComboBox.currentNode())

  def saveNode(self, title, fileType, fileSuffix, node):
    manager = slicer.app.ioManager()
    properties = {}
    properties['nodeID'] = node.GetID()
    properties['defaultFileName'] = node.GetName() + fileSuffix
    manager.openDialog(fileType, slicer.qSlicerFileDialog.Write, properties)

  def reset3DViews(self):
    # Reset focal view around volumes
    manager = slicer.app.layoutManager()
    for i in range(0, manager.threeDViewCount):
      manager.threeDWidget(i).threeDView().resetFocalPoint()
      rendererCollection = manager.threeDWidget(i).threeDView().renderWindow().GetRenderers()
      for i in range(0, rendererCollection.GetNumberOfItems()):
        rendererCollection.GetItemAsObject(i).ResetCamera()

  def resetSliceViews(self):
    # Reset focal view around volumes
    manager = slicer.app.layoutManager()
    for i in manager.sliceViewNames():
      manager.sliceWidget(i).sliceController().fitSliceToBackground()

  def openModule(self, moduleName):
    slicer.util.selectModule(moduleName)

  def getFirstNodeByNameAndClass(self, name, className):
    nodes = slicer.mrmlScene.GetNodesByClass(className)
    nodes.UnRegister(nodes)
    for i in range(0, nodes.GetNumberOfItems()):
      node = nodes.GetItemAsObject(i)
      if node.GetName() == name:
        return node
    return None

  def reloadModule(self,moduleName="Workflow"):
    """Generic reload method for any scripted module.
    ModuleWizard will subsitute correct default moduleName.
    """
    import imp, sys, os, slicer, qt

    widgetName = moduleName + "Widget"

    # reload the source code
    # - set source file path
    # - load the module to the global space
    filePath = eval('slicer.modules.%s.path' % moduleName.lower())
    p = os.path.dirname(filePath)
    if not sys.path.__contains__(p):
      sys.path.insert(0,p)
    fp = open(filePath, "r")
    globals()[moduleName] = imp.load_module(
        moduleName, fp, filePath, ('.py', 'r', imp.PY_SOURCE))
    fp.close()

    # rebuild the widget
    # - find and hide the existing widget
    # - create a new widget in the existing parent
    parent = slicer.util.findChildren(name='%s Reload' % moduleName)[0].parent()
    for child in parent.children():
      try:
        child.hide()
      except AttributeError:
        pass

    self.layout.removeWidget(self.widget)
    self.widget.deleteLater()
    self.widget = None

    # Remove spacer items
    item = parent.layout().itemAt(0)
    while item:
      parent.layout().removeItem(item)
      item = parent.layout().itemAt(0)
    # create new widget inside existing parent
    globals()[widgetName.lower()] = eval(
        'globals()["%s"].%s(parent)' % (moduleName, widgetName))
    globals()[widgetName.lower()].setup()

  # =================== END ==============

class WorkflowLogic:
  """Implement the logic to calculate label statistics.
  Nodes are passed in as arguments.
  Results are stored as 'statistics' instance variable.
  """
  def __init__(self):
    return

class Slicelet(object):
  """A slicer slicelet is a module widget that comes up in stand alone mode
  implemented as a python class.
  This class provides common wrapper functionality used by all slicer modlets.
  """
  # TODO: put this in a SliceletLib
  # TODO: parse command line arge


  def __init__(self, widgetClass=None):
    self.parent = qt.QFrame()
    self.parent.setLayout( qt.QVBoxLayout() )

    # TODO: should have way to pop up python interactor
    self.buttons = qt.QFrame()
    self.buttons.setLayout( qt.QHBoxLayout() )
    self.parent.layout().addWidget(self.buttons)
    self.addDataButton = qt.QPushButton("Add Data")
    self.buttons.layout().addWidget(self.addDataButton)
    self.addDataButton.connect("clicked()",slicer.app.ioManager().openAddDataDialog)
    self.loadSceneButton = qt.QPushButton("Load Scene")
    self.buttons.layout().addWidget(self.loadSceneButton)
    self.loadSceneButton.connect("clicked()",slicer.app.ioManager().openLoadSceneDialog)

    if widgetClass:
      self.widget = widgetClass(self.parent)
      self.widget.setup()
    self.parent.show()

class WorkflowSlicelet(Slicelet):
  """ Creates the interface when module is run as a stand alone gui app.
  """

  def __init__(self):
    super(WorkflowSlicelet,self).__init__(WorkflowWidget)


if __name__ == "__main__":
  # TODO: need a way to access and parse command line arguments
  # TODO: ideally command line args should handle --xml

  import sys
  print( sys.argv )

  slicelet = WorkflowSlicelet()<|MERGE_RESOLUTION|>--- conflicted
+++ resolved
@@ -136,11 +136,8 @@
     self.get('MergeLabelsGoToModulePushButton').connect('clicked()', self.openMergeLabelsModule)
     # b) Bone Model Maker
     self.get('BoneLabelComboBox').connect('currentColorChanged(int)', self.setupBoneModelMakerLabels)
-<<<<<<< HEAD
     self.get('BoneModelMakerInputNodeComboBox').connect('currentNodeChanged(vtkMRMLNode*)', self.setupBoneModelMakerLabels)
-=======
     self.get('BoneModelMakerOutputNodeComboBox').connect('currentNodeChanged(vtkMRMLNode*)', self.setupBoneModelMakerLabels)
->>>>>>> a5daf5fb
     self.get('BoneModelMakerOutputNodeToolButton').connect('clicked()', self.saveBoneModelMakerModelNode)
     self.get('BoneModelMakerApplyPushButton').connect('clicked(bool)', self.runBoneModelMaker)
     self.get('BoneModelMakerGoToModelsModulePushButton').connect('clicked()', self.openModelsModule)
@@ -321,84 +318,6 @@
   # Helper function for setting the visibility of a list of widgets
   def setWidgetsVisibility(self, widgets, level):
     for widget in widgets:
-<<<<<<< HEAD
-      self.get(widget).setVisible(visible)
-
-  def setupSimpleWorkflow(self, advanced):
-    # 1) LabelMap
-    # a)
-    self.get('LabelmapGoToModulePushButton').setVisible(advanced)
-
-    # b) Merge Labels
-    # Hide all but the output
-    advancedMergeWidgets = ['MergeLabelsInputLabel', 'MergeLabelsInputNodeComboBox',
-                            'BoneLabelsLabel', 'BoneLabelsLineEdit',
-                            'BoneLabelLabel', 'BoneLabelComboBox',
-                            'SkinLabelsLabel', 'SkinLabelsLineEdit',
-                            'SkinLabelLabel', 'SkinLabelComboBox',
-                            'MergeLabelsGoToModulePushButton']
-    self.setWidgetsVisibility(advancedMergeWidgets, advanced)
-
-    # 2) Model Maker Page
-    # a) bone model maker
-    # Hide all but the output and the toggle button
-    advancedBoneModelMakerWidgets = ['BoneModelMakerInputLabel', 'BoneModelMakerInputNodeComboBox',
-                                     'BoneModelMakerLabelsLabel', 'BoneModelMakerLabelsLineEdit',
-                                     'BoneModelMakerDecimateLabel', 'BoneModelMakerDecimateSliderWidget',
-                                     'BoneModelMakerGoToModelsModulePushButton',
-                                     'BoneModelMakerGoToModulePushButton']
-    self.setWidgetsVisibility(advancedBoneModelMakerWidgets, advanced)
-
-    # b) Skin model maker
-    # Hide all but the output and the toggle button
-    advancedSkinModelMakerWidgets = ['SkinModelMakerNodeInputLabel', 'SkinModelMakerInputNodeComboBox',
-                                     'SkinModelMakerBackgroundLabel', 'SkinModelMakerBackgroundLabelSpinBox',
-                                     'SkinModelMakerSkinLabel', 'SkinModelMakerSkinLabelLineEdit',
-                                     'SkinModelMakerGoToModelsModulePushButton',
-                                     'SkinModelMakerGoToModulePushButton']
-    self.setWidgetsVisibility(advancedSkinModelMakerWidgets, advanced)
-
-    # 3) Armature
-    # Nothing
-
-    # 4) Weights
-    # a) Volume skinning
-    # VolumeSkinningInputVolumeNodeComboBox is not advanced as it can be the merged volume or the original volume.
-    advancedVolumeSkinningWidgets = ['VolumeSkinningArmatureLabel','VolumeSkinningAmartureNodeComboBox',
-                                    'VolumeSkinningGoToPushButton']
-    self.setWidgetsVisibility(advancedVolumeSkinningWidgets, advanced)
-    # b) Weights
-    advancedComputeWeightWidgets = ['ComputeArmatureWeightInputVolumeLabel', 'ComputeArmatureWeightInputVolumeNodeComboBox',
-                                   'ComputeArmatureWeightArmatureLabel', 'ComputeArmatureWeightAmartureNodeComboBox',
-                                   'ComputeArmatureWeightPaddingLabel', 'ComputeArmatureWeightPaddingSpinBox',
-                                   'ComputeArmatureWeightGoToPushButton']
-    self.setWidgetsVisibility(advancedComputeWeightWidgets, advanced)
-
-    # 5) Pose Page
-    # a) Armatures
-    # Nothing
-    # b) Eval Weight
-    advancedEvalSurfaceWeightWidgets = [
-                                 'EvalSurfaceWeightWeightDirectoryLabel', 'EvalSurfaceWeightWeightPathLineEdit',
-                                 'EvalSurfaceWeightGoToPushButton']
-    self.setWidgetsVisibility(advancedEvalSurfaceWeightWidgets, advanced)
-
-    # c) Pose Surface
-    # hide almost completely
-    advancedPoseSurfaceWidgets = ['PoseSurfaceArmaturesLabel', 'PoseSurfaceArmatureInputNodeComboBox',
-                               'PoseSurfaceInputLabel', 'PoseSurfaceInputNodeComboBox', 'PoseSurfaceInputNodeToolButton',
-                               'PoseSurfaceWeightInputFolderLabel', 'PoseSurfaceWeightInputPathLineEdit',
-                               'PoseSurfaceGoToPushButton']
-    self.setWidgetsVisibility(advancedPoseSurfaceWidgets, advanced)
-
-    # 6) Resample
-    # Hide all but output
-    advancedPoseLabemapWidgets = ['PoseLabelmapInputLabel', 'PoseLabelmapInputNodeComboBox',
-                                  'PoseLabelmapArmatureLabel', 'PoseLabelmapArmatureNodeComboBox',
-                                  'PoseLabelmapWeightDirectoryLabel', 'PoseLabelmapWeightPathLineEdit',
-                                  'PoseLabelmapGoToPushButton']
-    self.setWidgetsVisibility(advancedPoseLabemapWidgets, advanced)
-=======
       workflow = widget.property('workflow')
       if workflow != None:
         widget.setVisible( str(level) in workflow )
@@ -409,7 +328,6 @@
     self.get('NextPageToolButton').enabled = True
     validateMethod = getattr(self,'validate' + self.pages[self.WorkflowWidget.currentIndex] + 'Page')
     validateMethod()
->>>>>>> a5daf5fb
 
   def setupComboboxes(self):
     # Add here the combo box that should only see labelmaps
@@ -601,10 +519,6 @@
     labelmapDisplayNode = volumeNode.GetDisplayNode()
     if colorNode != None:
       labelmapDisplayNode.SetAndObserveColorNodeID(colorNode.GetID())
-<<<<<<< HEAD
-      # print '>>>>>%s'% colorNode.GetID()
-=======
->>>>>>> a5daf5fb
     volumeNode.EndModify(wasModifying)
 
     # We can't just use a regular qt signal/slot connection because the input
@@ -959,13 +873,7 @@
       if len(airLabels) > 0:
         self.get('SkinModelMakerBackgroundLabelSpinBox').setValue(min(airLabels)) # highly probable outside is lowest label
       else:
-<<<<<<< HEAD
         self.get('SkinModelMakerBackgroundLabelSpinBox').setValue(0) # highly probable outside is 0
-    self.get('SkinModelMakerOutputNodeToolButton').enabled = False
-    self.get('SkinModelMakerToggleVisiblePushButton').enabled = False
-    self.get('ArmaturesToggleVisiblePushButton').enabled = False
-=======
-        self.get('SkinModelMakerThresholdSpinBox').setValue(0.1) # highly probable outside is 0
     self.validateSkinModelMakerLabels()
 
   def validateSkinModelMakerLabels(self):
@@ -977,7 +885,6 @@
     self.get('SkinModelMakerCollapsibleGroupBox').setProperty('valid',valid)
     self.get('SkinModelMakerCollapsibleGroupBox').collapsed = self.isWorkflow(0) and valid
     self.validateExtractPage(validateSections = False)
->>>>>>> a5daf5fb
 
   def skinModelMakerParameters(self):
     parameters = {}
@@ -994,8 +901,7 @@
       cli = SkinModelMaker.SkinModelMakerLogic()
       parameters = self.skinModelMakerParameters()
       self.get('SkinModelMakerApplyPushButton').setChecked(True)
-<<<<<<< HEAD
-      self.get('SkinModelMakerApplyPushButton').setEnabled(False)
+      self.get('SkinModelMakerApplyPushButton').enabled = False
       self.addObserver(cli.GetCLINode(), self.StatusModifiedEvent, self.onSkinModelMakerCLIModified)
       cli.CreateSkinModel(parameters["InputVolume"],
                           parameters["OutputGeometry"],
@@ -1004,14 +910,6 @@
                           parameters["Decimate"],
                           parameters["Spacing"],
                           wait_for_completion = False)
-=======
-      self.observeCLINode(cliNode, self.onSkinModelMakerCLIModified)
-      cliNode = slicer.cli.run(slicer.modules.grayscalemodelmaker, cliNode, parameters, wait_for_completion = False)
-    else:
-      cliNode = self.observer(self.StatusModifiedEvent, self.onSkinModelMakerCLIModified)
-      self.get('SkinModelMakerApplyPushButton').enabled = False
-      cliNode.Cancel()
->>>>>>> a5daf5fb
 
   def onSkinModelMakerCLIModified(self, cliNode, event):
     if cliNode.GetStatusString() == 'Completed':
